--- conflicted
+++ resolved
@@ -415,15 +415,9 @@
 	}
 
 	// Send the command.
-<<<<<<< HEAD
-	unsigned char command = (bank == 0) ? 'g' : 'j';
-	dc_status_t rc = hw_ostc_send (device, command, 0);
+	const unsigned char command[] = {'g', 'j', 'm'};
+	dc_status_t rc = hw_ostc_send (device, command[bank], 0);
 	if (rc != DC_STATUS_SUCCESS)
-=======
-	const unsigned char command[] = {'g', 'j', 'm'};
-	device_status_t rc = hw_ostc_send (device, command[bank], 0);
-	if (rc != DEVICE_STATUS_SUCCESS)
->>>>>>> 6242978f
 		return rc;
 
 	// Read the answer.
@@ -456,15 +450,9 @@
 	}
 
 	// Send the command.
-<<<<<<< HEAD
-	unsigned char command = (bank == 0) ? 'd' : 'i';
-	dc_status_t rc = hw_ostc_send (device, command, 1);
+	const unsigned char command[] = {'d', 'i', 'n'};
+	dc_status_t rc = hw_ostc_send (device, command[bank], 1);
 	if (rc != DC_STATUS_SUCCESS)
-=======
-	const unsigned char command[] = {'d', 'i', 'n'};
-	device_status_t rc = hw_ostc_send (device, command[bank], 1);
-	if (rc != DEVICE_STATUS_SUCCESS)
->>>>>>> 6242978f
 		return rc;
 
 	for (unsigned int i = 4; i < SZ_EEPROM; ++i) {
