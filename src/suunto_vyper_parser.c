--- conflicted
+++ resolved
@@ -246,12 +246,9 @@
 
 	dc_gasmix_t *gas = (dc_gasmix_t *) value;
 	dc_tank_t *tank = (dc_tank_t *) value;
-<<<<<<< HEAD
+	dc_decomodel_t *decomodel = (dc_decomodel_t *) value;
 	dc_field_string_t *string = (dc_field_string_t *) value;
 	char buf[BUFLEN];
-=======
-	dc_decomodel_t *decomodel = (dc_decomodel_t *) value;
->>>>>>> 255a2dbb
 
 	// Cache the data.
 	dc_status_t rc = suunto_vyper_parser_cache (parser);
@@ -311,7 +308,10 @@
 				*((dc_divemode_t *) value) = DC_DIVEMODE_OC;
 			}
 			break;
-<<<<<<< HEAD
+		case DC_FIELD_DECOMODEL:
+			decomodel->type = DC_DECOMODEL_RGBM;
+			decomodel->conservatism = (data[4] & 0x0F) / 3;
+			break;
 		case DC_FIELD_STRING:
 			switch(flags) {
 			case 0: /* serial */
@@ -322,11 +322,6 @@
 				return DC_STATUS_UNSUPPORTED;
 			}
 			string->value = strdup(buf);
-=======
-		case DC_FIELD_DECOMODEL:
-			decomodel->type = DC_DECOMODEL_RGBM;
-			decomodel->conservatism = (data[4] & 0x0F) / 3;
->>>>>>> 255a2dbb
 			break;
 		default:
 			return DC_STATUS_UNSUPPORTED;
