--- conflicted
+++ resolved
@@ -25,7 +25,6 @@
 
 #include "device-private.h"
 #include "serial.h"
-#include "libdivecomputer/custom_serial.h"
 
 #ifdef __cplusplus
 extern "C" {
@@ -36,11 +35,7 @@
 
 typedef struct shearwater_common_device_t {
 	dc_device_t base;
-<<<<<<< HEAD
-	dc_serial_t *serial;
-=======
 	dc_serial_t *port;
->>>>>>> 3b179e70
 } shearwater_common_device_t;
 
 dc_status_t
