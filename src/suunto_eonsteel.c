--- conflicted
+++ resolved
@@ -34,32 +34,9 @@
 #define snprintf _snprintf
 #endif
 
-<<<<<<< HEAD
-#if __APPLE__ && HAVE_HIDAPI
-#include "hidapi/hidapi.h"
-#endif
-#if HAVE_LIBUSB || (__APPLE__ && HAVE_HIDAPI)
-
-#ifdef _WIN32
-#define NOGDI
-#endif
-
-#include <libusb-1.0/libusb.h>
-
-typedef struct suunto_eonsteel_device_t {
-	dc_device_t base;
-
-	libusb_context *ctx;
-#if __APPLE__ && HAVE_HIDAPI
-	hid_device *handle;
-#else
-	libusb_device_handle *handle;
-#endif
-=======
 typedef struct suunto_eonsteel_device_t {
 	dc_device_t base;
 	dc_usbhid_t *usbhid;
->>>>>>> 03c25233
 	unsigned int magic;
 	unsigned short seq;
 	unsigned char version[0x30];
@@ -157,21 +134,9 @@
 	size_t transferred = 0;
 	int len;
 
-<<<<<<< HEAD
-	/* 5000 = 5s timeout */
-#if __APPLE__ && HAVE_HIDAPI
-	transferred = hid_read_timeout(eon->handle, buf, PACKET_SIZE, 5000);
-	rc = (transferred <= 0) ? -1 : 0;
-#else
-	rc = libusb_interrupt_transfer(eon->handle, InEndpoint, buf, PACKET_SIZE, &transferred, 5000);
-#endif
-	if (rc) {
-		ERROR(eon->base.context, "read interrupt transfer failed (%s)", libusb_error_name(rc));
-=======
 	rc = dc_usbhid_read(eon->usbhid, buf, PACKET_SIZE, &transferred);
 	if (rc != DC_STATUS_SUCCESS) {
 		ERROR(eon->base.context, "read interrupt transfer failed");
->>>>>>> 03c25233
 		return -1;
 	}
 	if (transferred != PACKET_SIZE) {
@@ -235,19 +200,8 @@
 		memcpy(buf+14, buffer, len);
 	}
 
-<<<<<<< HEAD
-#if __APPLE__ && HAVE_HIDAPI
-	/* there is no write with timeout */
-	transferred = hid_write(eon->handle, buf, PACKET_SIZE);
-	rc = (transferred <= 0) ? -1 : 0;
-#else
-	rc = libusb_interrupt_transfer(eon->handle, OutEndpoint, buf, sizeof(buf), &transferred, 5000);
-#endif
-	if (rc < 0) {
-=======
 	rc = dc_usbhid_write(eon->usbhid, buf, sizeof(buf), &transferred);
 	if (rc != DC_STATUS_SUCCESS) {
->>>>>>> 03c25233
 		ERROR(eon->base.context, "write interrupt transfer failed");
 		return -1;
 	}
@@ -565,21 +519,12 @@
 	dc_usbhid_set_timeout(eon->usbhid, 10);
 
 	/* Get rid of any pending stale input first */
+	/* NOTE! This will cause an annoying warning from dc_usbhid_read() */
 	for (;;) {
 		size_t transferred = 0;
 
-<<<<<<< HEAD
-#if __APPLE__ && HAVE_HIDAPI
-		transferred = hid_read_timeout(eon->handle, buf, sizeof(buf), 10);
-		int rc = (transferred <= 0) ? -1 : 0;
-#else
-		int rc = libusb_interrupt_transfer(eon->handle, InEndpoint, buf, sizeof(buf), &transferred, 10);
-#endif
-		if (rc < 0)
-=======
 		dc_status_t rc = dc_usbhid_read(eon->usbhid, buf, sizeof(buf), &transferred);
 		if (rc != DC_STATUS_SUCCESS)
->>>>>>> 03c25233
 			break;
 		if (!transferred)
 			break;
@@ -622,50 +567,12 @@
 	memset (eon->version, 0, sizeof (eon->version));
 	memset (eon->fingerprint, 0, sizeof (eon->fingerprint));
 
-<<<<<<< HEAD
-#if __APPLE__ && HAVE_HIDAPI
-
-	if (hid_init()) {
-		ERROR(context, "hid_init() failed");
-		status = DC_STATUS_IO;
-		goto error_free;
-	}
-
-	eon->handle = hid_open(0x1493, 0x0030, NULL);
-	if (!eon->handle) {
-		ERROR(context, "unable to open device");
-		hid_exit();
-		status = DC_STATUS_IO;
-		goto error_usb_exit;
-	}
-
-#else
-
-	if (libusb_init(&eon->ctx)) {
-		ERROR(context, "libusb_init() failed");
-		status = DC_STATUS_IO;
-		goto error_free;
-	}
-
-	eon->handle = libusb_open_device_with_vid_pid(eon->ctx, 0x1493, 0x0030);
-	if (!eon->handle) {
-=======
 	status = dc_usbhid_open(&eon->usbhid, context, 0x1493, 0x0030);
 	if (status != DC_STATUS_SUCCESS) {
->>>>>>> 03c25233
 		ERROR(context, "unable to open device");
 		goto error_free;
 	}
 
-<<<<<<< HEAD
-#if defined(LIBUSB_API_VERSION) && (LIBUSB_API_VERSION >= 0x01000102)
-	libusb_set_auto_detach_kernel_driver(eon->handle, 1);
-#endif
-
-	libusb_claim_interface(eon->handle, 0);
-#endif
-=======
->>>>>>> 03c25233
 	if (initialize_eonsteel(eon) < 0) {
 		ERROR(context, "unable to initialize device");
 		status = DC_STATUS_IO;
@@ -676,25 +583,8 @@
 
 	return DC_STATUS_SUCCESS;
 
-<<<<<<< HEAD
-error_usb_close:
-#if __APPLE__ && HAVE_HIDAPI
-	hid_close(eon->handle);
-#else
-	libusb_close(eon->handle);
-#endif
-
-error_usb_exit:
-#if __APPLE__ && HAVE_HIDAPI
-	hid_exit();
-#else
-	libusb_exit(eon->ctx);
-#endif
-
-=======
 error_close:
 	dc_usbhid_close(eon->usbhid);
->>>>>>> 03c25233
 error_free:
 	free(eon);
 	return status;
@@ -818,18 +708,7 @@
 {
 	suunto_eonsteel_device_t *eon = (suunto_eonsteel_device_t *) abstract;
 
-<<<<<<< HEAD
-
-#if __APPLE__ && HAVE_HIDAPI
-	hid_close(eon->handle);
-	hid_exit();
-#else
-	libusb_close(eon->handle);
-	libusb_exit(eon->ctx);
-#endif
-=======
 	dc_usbhid_close(eon->usbhid);
->>>>>>> 03c25233
 
 	return DC_STATUS_SUCCESS;
 }