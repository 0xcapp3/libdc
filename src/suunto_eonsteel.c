/*
 * libdivecomputer
 *
 * Copyright (C) 2014 Linus Torvalds
 *
 * This library is free software; you can redistribute it and/or
 * modify it under the terms of the GNU Lesser General Public
 * License as published by the Free Software Foundation; either
 * version 2.1 of the License, or (at your option) any later version.
 *
 * This library is distributed in the hope that it will be useful,
 * but WITHOUT ANY WARRANTY; without even the implied warranty of
 * MERCHANTABILITY or FITNESS FOR A PARTICULAR PURPOSE.  See the GNU
 * Lesser General Public License for more details.
 *
 * You should have received a copy of the GNU Lesser General Public
 * License along with this library; if not, write to the Free Software
 * Foundation, Inc., 51 Franklin Street, Fifth Floor, Boston,
 * MA 02110-1301 USA
 */

#ifdef HAVE_CONFIG_H
#include "config.h"
#endif

#include <stdio.h>
#include <stdlib.h>
#include <string.h>

#include <libdivecomputer/suunto_eonsteel.h>

#include "context-private.h"
#include "device-private.h"
#include "array.h"

#ifdef _MSC_VER
#define snprintf _snprintf
#endif

#if __APPLE__ && HAVE_HIDAPI
#include "hidapi/hidapi.h"
#endif
#ifdef HAVE_LIBUSB

#ifdef _WIN32
#define NOGDI
#endif

#include <libusb-1.0/libusb.h>

typedef struct suunto_eonsteel_device_t {
	dc_device_t base;

	libusb_context *ctx;
#if __APPLE__ && HAVE_HIDAPI
	hid_device *handle;
#else
	libusb_device_handle *handle;
#endif
	unsigned int magic;
	unsigned short seq;
} suunto_eonsteel_device_t;

// The EON Steel implements a small filesystem
#define DIRTYPE_FILE 0x0001
#define DIRTYPE_DIR  0x0002

struct directory_entry {
	struct directory_entry *next;
	int type;
	int namelen;
	char name[1];
};

// EON Steel command numbers and other magic field values
#define INIT_CMD   0x00
#define INIT_MAGIC 0x0001
#define INIT_SEQ   0

#define READ_STRING_CMD 0x0411

#define FILE_LOOKUP_CMD 0x0010
#define FILE_READ_CMD   0x0110
#define FILE_STAT_CMD   0x0710
#define FILE_CLOSE_CMD  0x0510

#define DIR_LOOKUP_CMD 0x0810
#define READDIR_CMD    0x0910
#define DIR_CLOSE_CMD  0x0a10

static dc_status_t suunto_eonsteel_device_foreach(dc_device_t *abstract, dc_dive_callback_t callback, void *userdata);
static dc_status_t suunto_eonsteel_device_close(dc_device_t *abstract);

static const dc_device_vtable_t suunto_eonsteel_device_vtable = {
	sizeof(suunto_eonsteel_device_t),
	DC_FAMILY_SUUNTO_EONSTEEL,
	NULL, /* set_fingerprint */
	NULL, /* read */
	NULL, /* write */
	NULL, /* dump */
	suunto_eonsteel_device_foreach, /* foreach */
	suunto_eonsteel_device_close /* close */
};

static const char dive_directory[] = "0:/dives";

static struct directory_entry *alloc_dirent(int type, int len, const char *name)
{
	struct directory_entry *res;

	res = (struct directory_entry *) malloc(offsetof(struct directory_entry, name) + len + 1);
	if (res) {
		res->next = NULL;
		res->type = type;
		res->namelen = len;
		memcpy(res->name, name, len);
		res->name[len] = 0;
	}
	return res;
}

static void put_le16(unsigned short val, unsigned char *p)
{
	p[0] = val;
	p[1] = val >> 8;
}

static void put_le32(unsigned int val, unsigned char *p)
{
	p[0] = val;
	p[1] = val >> 8;
	p[2] = val >> 16;
	p[3] = val >> 24;
}

/*
 * Get a single 64-byte packet from the dive computer. This handles packet
 * logging and any obvious packet-level errors, and returns the payload of
 * packet.
 *
 * The two first bytes of the packet are packet-level metadata: the report
 * type (always 0x3f), and then the size of the valid data in the packet.
 *
 * The maximum payload is 62 bytes.
 */
#define PACKET_SIZE 64
static int receive_packet(suunto_eonsteel_device_t *eon, unsigned char *buffer, int size)
{
	unsigned char buf[64];
	const int InEndpoint = 0x82;
	int rc, transferred,  len;

	/* 5000 = 5s timeout */
#if __APPLE__ && HAVE_HIDAPI
	transferred = hid_read_timeout(eon->handle, buf, PACKET_SIZE, 5000);
	rc = (transferred <= 0) ? -1 : 0;
#else
	rc = libusb_interrupt_transfer(eon->handle, InEndpoint, buf, PACKET_SIZE, &transferred, 5000);
#endif
	if (rc) {
		ERROR(eon->base.context, "read interrupt transfer failed (%s)", libusb_error_name(rc));
		return -1;
	}
	if (transferred != PACKET_SIZE) {
		ERROR(eon->base.context, "incomplete read interrupt transfer (got %d, expected %d)", transferred, PACKET_SIZE);
		return -1;
	}
	if (buf[0] != 0x3f) {
		ERROR(eon->base.context, "read interrupt transfer returns wrong report type (%d)", buf[0]);
		return -1;
	}
	len = buf[1];
	if (len > PACKET_SIZE-2) {
		ERROR(eon->base.context, "read interrupt transfer reports bad length (%d)", len);
		return -1;
	}
	if (len > size) {
		ERROR(eon->base.context, "receive_packet result buffer too small - truncating");
		len = size;
	}
	HEXDUMP (eon->base.context, DC_LOGLEVEL_DEBUG, "rcv", buf+2, len);
	memcpy(buffer, buf+2, len);
	return len;
}

static int send_cmd(suunto_eonsteel_device_t *eon,
	unsigned short cmd,
	unsigned int len,
	const unsigned char *buffer)
{
	const int OutEndpoint = 0x02;
	unsigned char buf[64];
	int transferred, rc;
	unsigned short seq = eon->seq;
	unsigned int magic = eon->magic;

	// Two-byte packet header, followed by 12 bytes of extended header
	if (len > sizeof(buf)-2-12) {
		ERROR(eon->base.context, "send command with too much long");
		return -1;
	}

	memset(buf, 0, sizeof(buf));

	buf[0] = 0x3f;
	buf[1] = len + 12;

	// 2-byte LE command word
	put_le16(cmd, buf+2);

	// 4-byte LE magic value (starts at 1)
	put_le32(magic, buf+4);

	// 2-byte LE sequence number;
	put_le16(seq, buf+8);

	// 4-byte LE length
	put_le32(len, buf+10);

	// .. followed by actual data
	if (len) {
		memcpy(buf+14, buffer, len);
	}

#if __APPLE__ && HAVE_HIDAPI
	/* there is no write with timeout */
	transferred = hid_write(eon->handle, buf, PACKET_SIZE);
	rc = (transferred <= 0) ? -1 : 0;
#else
	rc = libusb_interrupt_transfer(eon->handle, OutEndpoint, buf, sizeof(buf), &transferred, 5000);
#endif
	if (rc < 0) {
		ERROR(eon->base.context, "write interrupt transfer failed");
		return -1;
	}

	// dump every outgoing packet?
	HEXDUMP (eon->base.context, DC_LOGLEVEL_DEBUG, "cmd", buf+2, len+12);
	return 0;
}

struct eon_hdr {
	unsigned short cmd;
	unsigned int magic;
	unsigned short seq;
	unsigned int len;
};

static int receive_header(suunto_eonsteel_device_t *eon, struct eon_hdr *hdr, unsigned char *buffer, int size)
{
	int ret;
	unsigned char header[64];

	ret = receive_packet(eon, header, sizeof(header));
	if (ret < 0)
		return -1;
	if (ret < 12) {
		ERROR(eon->base.context, "short reply packet (%d)", ret);
		return -1;
	}

	/* Unpack the 12-byte header */
	hdr->cmd = array_uint16_le(header);
	hdr->magic = array_uint32_le(header+2);
	hdr->seq = array_uint16_le(header+6);
	hdr->len = array_uint32_le(header+8);

	ret -= 12;
	if (ret > size) {
		ERROR(eon->base.context, "receive_header result data buffer too small (%d vs %d)", ret, size);
		return -1;
	}
	memcpy(buffer, header+12, ret);
	return ret;
}

static int receive_data(suunto_eonsteel_device_t *eon, unsigned char *buffer, int size)
{
	int ret = 0;

	while (size > 0) {
		int len;

		len = receive_packet(eon, buffer + ret, size);
		if (len < 0)
			return -1;

		size -= len;
		ret += len;

		/* Was it not a full packet of data? We're done, regardless of expectations */
		if (len < PACKET_SIZE-2)
			break;
	}

	return ret;
}

/*
 * Send a command, receive a reply
 *
 * This carefully checks the data fields in the reply for a match
 * against the command, and then only returns the actual reply
 * data itself.
 *
 * Also note that "receive_data()" itself will have removed the
 * per-packet handshake bytes, so unlike "send_cmd()", this does
 * not see the two initial 0x3f 0x?? bytes, and this the offsets
 * for the cmd/magic/seq/len are off by two compared to the
 * send_cmd() side. The offsets are the same in the actual raw
 * packet.
 */
static int send_receive(suunto_eonsteel_device_t *eon,
	unsigned short cmd,
	unsigned int len_out, const unsigned char *out,
	unsigned int len_in, unsigned char *in)
{
	int len, actual, max;
	unsigned char buf[2048];
	struct eon_hdr hdr;

	if (send_cmd(eon, cmd, len_out, out) < 0)
		return -1;

	/* Get the header and the first part of the data */
	len = receive_header(eon, &hdr, in, len_in);
	if (len < 0)
		return -1;

	/* Verify the header data */
	if (hdr.cmd != cmd) {
		ERROR(eon->base.context, "command reply doesn't match command");
		return -1;
	}
	if (hdr.magic != eon->magic + 5) {
		ERROR(eon->base.context, "command reply doesn't match magic (got %08x, expected %08x)", hdr.magic, eon->magic + 5);
		return -1;
	}
	if (hdr.seq != eon->seq) {
		ERROR(eon->base.context, "command reply doesn't match sequence number");
		return -1;
	}
	actual = hdr.len;
	if (actual < len) {
		ERROR(eon->base.context, "command reply length mismatch (got %d, claimed %d)", len, actual);
		return -1;
	}
	if (actual > len_in) {
		ERROR(eon->base.context, "command reply too big for result buffer - truncating");
		actual = len_in;
	}

	/* Get the rest of the data */
	len += receive_data(eon, in + len, actual - len);
	if (len != actual) {
		ERROR(eon->base.context, "command reply returned unexpected amoutn of data (got %d, expected %d)", len, actual);
		return -1;
	}

	// Successful command - increment sequence number
	eon->seq++;
	return len;
}

static int read_file(suunto_eonsteel_device_t *eon, const char *filename, dc_buffer_t *buf)
{
	unsigned char result[2560];
	unsigned char cmdbuf[64];
	unsigned int size, offset;
	int rc, len;

	memset(cmdbuf, 0, sizeof(cmdbuf));
	len = strlen(filename) + 1;
	if (len + 4 > sizeof(cmdbuf)) {
		ERROR(eon->base.context, "too long filename: %s", filename);
		return -1;
	}
	memcpy(cmdbuf+4, filename, len);
	rc = send_receive(eon, FILE_LOOKUP_CMD,
		len+4, cmdbuf,
		sizeof(result), result);
	if (rc < 0) {
		ERROR(eon->base.context, "unable to look up %s", filename);
		return -1;
	}
	HEXDUMP (eon->base.context, DC_LOGLEVEL_DEBUG, "lookup", result, rc);

	rc = send_receive(eon, FILE_STAT_CMD,
		0, NULL,
		sizeof(result), result);
	if (rc < 0) {
		ERROR(eon->base.context, "unable to stat %s", filename);
		return -1;
	}
	HEXDUMP (eon->base.context, DC_LOGLEVEL_DEBUG, "stat", result, rc);

	size = array_uint32_le(result+4);
	offset = 0;

	while (size > 0) {
		unsigned int ask, got, at;

		ask = size;
		if (ask > 1024)
			ask = 1024;
		put_le32(1234, cmdbuf+0);	// Not file offset, after all
		put_le32(ask, cmdbuf+4);	// Size of read
		rc = send_receive(eon, FILE_READ_CMD,
			8, cmdbuf,
			sizeof(result), result);
		if (rc < 0) {
			ERROR(eon->base.context, "unable to read %s", filename);
			return -1;
		}
		if (rc < 8) {
			ERROR(eon->base.context, "got short read reply for %s", filename);
			return -1;
		}

		// Not file offset, just stays unmodified.
		at = array_uint32_le(result);
		if (at != 1234) {
			ERROR(eon->base.context, "read of %s returned different offset than asked for (%d vs %d)", filename, at, offset);
			return -1;
		}

		// Number of bytes actually read
		got = array_uint32_le(result+4);
		if (!got)
			break;
		if (rc < 8 + got) {
			ERROR(eon->base.context, "odd read size reply for offset %d of file %s", offset, filename);
			return -1;
		}

		if (got > size)
			got = size;
		dc_buffer_append(buf, result+8, got);
		offset += got;
		size -= got;
	}

	rc = send_receive(eon, FILE_CLOSE_CMD,
		0, NULL,
		sizeof(result), result);
	if (rc < 0) {
		ERROR(eon->base.context, "cmd FILE_CLOSE_CMD failed");
		return -1;
	}
	HEXDUMP(eon->base.context, DC_LOGLEVEL_DEBUG, "close", result, rc);

	return offset;
}

/*
 * NOTE! This will create the list of dirent's in reverse order,
 * with the last dirent first. That's intentional: for dives,
 * we will want to look up the last dive first.
 */
static struct directory_entry *parse_dirent(suunto_eonsteel_device_t *eon, int nr, const unsigned char *p, int len, struct directory_entry *old)
{
	while (len > 8) {
		unsigned int type = array_uint32_le(p);
		unsigned int namelen = array_uint32_le(p+4);
		const unsigned char *name = p+8;
		struct directory_entry *entry;

		if (namelen + 8 + 1 > len || name[namelen] != 0) {
			ERROR(eon->base.context, "corrupt dirent entry");
			break;
		}
		HEXDUMP(eon->base.context, DC_LOGLEVEL_DEBUG, "dir entry", p, 8);

		p += 8 + namelen + 1;
		len -= 8 + namelen + 1;
		entry = alloc_dirent(type, namelen, (const char *) name);
		if (!entry) {
			ERROR(eon->base.context, "out of memory");
			break;
		}
		entry->next = old;
		old = entry;
	}
	return old;
}

static int get_file_list(suunto_eonsteel_device_t *eon, struct directory_entry **res)
{
	struct directory_entry *de = NULL;
	unsigned char cmd[64];
	unsigned char result[2048];
	int rc, cmdlen;


	*res = NULL;
	put_le32(0, cmd);
	memcpy(cmd + 4, dive_directory, sizeof(dive_directory));
	cmdlen = 4 + sizeof(dive_directory);
	rc = send_receive(eon, DIR_LOOKUP_CMD,
		cmdlen, cmd,
		sizeof(result), result);
	if (rc < 0) {
		ERROR(eon->base.context, "cmd DIR_LOOKUP failed");
	}
	HEXDUMP(eon->base.context, DC_LOGLEVEL_DEBUG, "DIR_LOOKUP", result, rc);

	for (;;) {
		unsigned int nr, last;

		rc = send_receive(eon, READDIR_CMD,
			0, NULL,
			sizeof(result), result);
		if (rc < 0) {
			ERROR(eon->base.context, "readdir failed");
			return -1;
		}
		if (rc < 8) {
			ERROR(eon->base.context, "short readdir result");
			return -1;
		}
		nr = array_uint32_le(result);
		last = array_uint32_le(result+4);
		HEXDUMP(eon->base.context, DC_LOGLEVEL_DEBUG, "dir packet", result, 8);

		de = parse_dirent(eon, nr, result+8, rc-8, de);
		if (last)
			break;
	}

	rc = send_receive(eon, DIR_CLOSE_CMD,
		0, NULL,
		sizeof(result), result);
	if (rc < 0) {
		ERROR(eon->base.context, "dir close failed");
	}

	*res = de;
	return 0;
}

static int initialize_eonsteel(suunto_eonsteel_device_t *eon)
{
	const int InEndpoint = 0x82;
	const unsigned char init[] = {0x02, 0x00, 0x2a, 0x00};
	unsigned char buf[64];
	struct eon_hdr hdr;

	/* Get rid of any pending stale input first */
	for (;;) {
		int transferred;

#if __APPLE__ && HAVE_HIDAPI
		transferred = hid_read_timeout(eon->handle, buf, sizeof(buf), 10);
		int rc = (transferred <= 0) ? -1 : 0;
#else
		int rc = libusb_interrupt_transfer(eon->handle, InEndpoint, buf, sizeof(buf), &transferred, 10);
#endif
		if (rc < 0)
			break;
		if (!transferred)
			break;
	}

	if (send_cmd(eon, INIT_CMD, sizeof(init), init)) {
		ERROR(eon->base.context, "Failed to send initialization command");
		return -1;
	}
	if (receive_header(eon, &hdr, buf, sizeof(buf)) < 0) {
		ERROR(eon->base.context, "Failed to receive initial reply");
		return -1;
	}

	// Don't ask
	eon->magic = (hdr.magic & 0xffff0000) | 0x0005;
	// Increment the sequence number for every command sent
	eon->seq++;
	return 0;
}

dc_status_t
suunto_eonsteel_device_open(dc_device_t **out, dc_context_t *context, const char *name, unsigned int model)
{
	dc_status_t status = DC_STATUS_SUCCESS;
	suunto_eonsteel_device_t *eon = NULL;

	if (out == NULL)
		return DC_STATUS_INVALIDARGS;

	eon = (suunto_eonsteel_device_t *) dc_device_allocate(context, &suunto_eonsteel_device_vtable);
	if (!eon)
		return DC_STATUS_NOMEMORY;

	// Set up the magic handshake fields
	eon->magic = INIT_MAGIC;
	eon->seq = INIT_SEQ;

<<<<<<< HEAD
	// Set up the libdivecomputer interfaces
	device_init(&eon->base, context, &suunto_eonsteel_device_vtable);

#if __APPLE__ && HAVE_HIDAPI

	if (hid_init()) {
		ERROR(context, "hid_init() failed");
		free(eon);
		return DC_STATUS_IO;
	}

	eon->handle = hid_open(0x1493, 0x0030, NULL);
	if (!eon->handle) {
		ERROR(context, "unable to open device");
		hid_exit();
		free(eon);
		return DC_STATUS_IO;
	}

#else

=======
>>>>>>> 90cf480c
	if (libusb_init(&eon->ctx)) {
		ERROR(context, "libusb_init() failed");
		status = DC_STATUS_IO;
		goto error_free;
	}

	eon->handle = libusb_open_device_with_vid_pid(eon->ctx, 0x1493, 0x0030);
	if (!eon->handle) {
		ERROR(context, "unable to open device");
		status = DC_STATUS_IO;
		goto error_usb_exit;
	}

#if defined(LIBUSB_API_VERSION) && (LIBUSB_API_VERSION >= 0x01000102)
	libusb_set_auto_detach_kernel_driver(eon->handle, 1);
#endif

	libusb_claim_interface(eon->handle, 0);
#endif
	if (initialize_eonsteel(eon) < 0) {
		ERROR(context, "unable to initialize device");
<<<<<<< HEAD
#if __APPLE__ && HAVE_HIDAPI
		hid_close(eon->handle);
		hid_exit();
#else
		libusb_close(eon->handle);
		libusb_exit(eon->ctx);
#endif
		free(eon);
		return DC_STATUS_IO;
=======
		status = DC_STATUS_IO;
		goto error_usb_close;
>>>>>>> 90cf480c
	}

	*out = (dc_device_t *) eon;

	return DC_STATUS_SUCCESS;

error_usb_close:
	libusb_close(eon->handle);
error_usb_exit:
	libusb_exit(eon->ctx);
error_free:
	free(eon);
	return status;
}

static int count_dir_entries(struct directory_entry *de)
{
	int count = 0;
	while (de) {
		count++;
		de = de->next;
	}
	return count;
}

static dc_status_t
suunto_eonsteel_device_foreach(dc_device_t *abstract, dc_dive_callback_t callback, void *userdata)
{
	int skip = 0, rc;
	struct directory_entry *de;
	suunto_eonsteel_device_t *eon = (suunto_eonsteel_device_t *) abstract;
	dc_buffer_t *file;
	char pathname[64];
	unsigned int time;
	dc_event_progress_t progress = EVENT_PROGRESS_INITIALIZER;

	if (get_file_list(eon, &de) < 0)
		return DC_STATUS_IO;

	file = dc_buffer_new(0);
	progress.maximum = count_dir_entries(de);
	progress.current = 0;
	device_event_emit(abstract, DC_EVENT_PROGRESS, &progress);

	while (de) {
		int len;
		struct directory_entry *next = de->next;
		unsigned char buf[4];

		if (device_is_cancelled(abstract))
			skip = 1;

		switch (de->type) {
		case DIRTYPE_DIR:
			/* Ignore subdirectories in the dive directory */
			break;
		case DIRTYPE_FILE:
			if (skip)
				break;
			if (sscanf(de->name, "%x.LOG", &time) != 1)
				break;
			len = snprintf(pathname, sizeof(pathname), "%s/%s", dive_directory, de->name);
			if (len >= sizeof(pathname))
				break;

			// Reset the membuffer, put the 4-byte length at the head.
			dc_buffer_clear(file);
			put_le32(time, buf);
			dc_buffer_append(file, buf, 4);

			// Then read the filename into the rest of the buffer
			rc = read_file(eon, pathname, file);
			if (rc < 0)
				break;
			if (!callback)
				break;
			if (!callback(dc_buffer_get_data(file), dc_buffer_get_size(file), NULL, 0, userdata))
				skip = 1;

			// We've used up the buffer, so create a new one
			file = dc_buffer_new(0);
		}
		progress.current++;
		device_event_emit(abstract, DC_EVENT_PROGRESS, &progress);

		free(de);
		de = next;
	}
	dc_buffer_free(file);

	return device_is_cancelled(abstract) ? DC_STATUS_CANCELLED : DC_STATUS_SUCCESS;
}

static dc_status_t
suunto_eonsteel_device_close(dc_device_t *abstract)
{
	suunto_eonsteel_device_t *eon = (suunto_eonsteel_device_t *) abstract;


#if __APPLE__ && HAVE_HIDAPI
	hid_close(eon->handle);
	hid_exit();
#else
	libusb_close(eon->handle);
	libusb_exit(eon->ctx);
<<<<<<< HEAD
#endif
	free(eon);
=======
>>>>>>> 90cf480c

	return DC_STATUS_SUCCESS;
}

#else // no LIBUSB support

dc_status_t
suunto_eonsteel_device_open(dc_device_t **out, dc_context_t *context, const char *name, unsigned int model)
{
	ERROR(context, "The Suunto EON Steel backend needs libusb-1.0");
	return DC_STATUS_UNSUPPORTED;
}

#endif<|MERGE_RESOLUTION|>--- conflicted
+++ resolved
@@ -40,7 +40,7 @@
 #if __APPLE__ && HAVE_HIDAPI
 #include "hidapi/hidapi.h"
 #endif
-#ifdef HAVE_LIBUSB
+#if HAVE_LIBUSB || (__APPLE__ && HAVE_HIDAPI)
 
 #ifdef _WIN32
 #define NOGDI
@@ -594,30 +594,24 @@
 	eon->magic = INIT_MAGIC;
 	eon->seq = INIT_SEQ;
 
-<<<<<<< HEAD
-	// Set up the libdivecomputer interfaces
-	device_init(&eon->base, context, &suunto_eonsteel_device_vtable);
-
 #if __APPLE__ && HAVE_HIDAPI
 
 	if (hid_init()) {
 		ERROR(context, "hid_init() failed");
-		free(eon);
-		return DC_STATUS_IO;
+		status = DC_STATUS_IO;
+		goto error_free;
 	}
 
 	eon->handle = hid_open(0x1493, 0x0030, NULL);
 	if (!eon->handle) {
 		ERROR(context, "unable to open device");
 		hid_exit();
-		free(eon);
-		return DC_STATUS_IO;
+		status = DC_STATUS_IO;
+		goto error_usb_exit;
 	}
 
 #else
 
-=======
->>>>>>> 90cf480c
 	if (libusb_init(&eon->ctx)) {
 		ERROR(context, "libusb_init() failed");
 		status = DC_STATUS_IO;
@@ -639,20 +633,8 @@
 #endif
 	if (initialize_eonsteel(eon) < 0) {
 		ERROR(context, "unable to initialize device");
-<<<<<<< HEAD
-#if __APPLE__ && HAVE_HIDAPI
-		hid_close(eon->handle);
-		hid_exit();
-#else
-		libusb_close(eon->handle);
-		libusb_exit(eon->ctx);
-#endif
-		free(eon);
-		return DC_STATUS_IO;
-=======
 		status = DC_STATUS_IO;
 		goto error_usb_close;
->>>>>>> 90cf480c
 	}
 
 	*out = (dc_device_t *) eon;
@@ -660,9 +642,19 @@
 	return DC_STATUS_SUCCESS;
 
 error_usb_close:
+#if __APPLE__ && HAVE_HIDAPI
+	hid_close(eon->handle);
+#else
 	libusb_close(eon->handle);
+#endif
+
 error_usb_exit:
+#if __APPLE__ && HAVE_HIDAPI
+	hid_exit();
+#else
 	libusb_exit(eon->ctx);
+#endif
+
 error_free:
 	free(eon);
 	return status;
@@ -758,11 +750,8 @@
 #else
 	libusb_close(eon->handle);
 	libusb_exit(eon->ctx);
-<<<<<<< HEAD
 #endif
 	free(eon);
-=======
->>>>>>> 90cf480c
 
 	return DC_STATUS_SUCCESS;
 }
