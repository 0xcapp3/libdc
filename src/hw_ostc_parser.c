--- conflicted
+++ resolved
@@ -307,13 +307,8 @@
 	return DC_STATUS_SUCCESS;
 }
 
-<<<<<<< HEAD
-dc_status_t
+static dc_status_t
 hw_ostc_parser_create_internal (dc_parser_t **out, dc_context_t *context, unsigned int serial, unsigned int hwos, unsigned int model)
-=======
-static dc_status_t
-hw_ostc_parser_create_internal (dc_parser_t **out, dc_context_t *context, unsigned int hwos, unsigned int model)
->>>>>>> d021bb98
 {
 	hw_ostc_parser_t *parser = NULL;
 
