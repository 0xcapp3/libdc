--- conflicted
+++ resolved
@@ -135,8 +135,6 @@
 	}
 }
 #endif
-<<<<<<< HEAD
-#endif
 
 static dc_status_t
 usbhid_packet_close(dc_custom_io_t *io)
@@ -213,15 +211,6 @@
 	return DC_STATUS_SUCCESS;
 }
 
-#ifdef USBHID
-static dc_mutex_t g_usbhid_mutex = DC_MUTEX_INIT;
-static size_t g_usbhid_refcount = 0;
-#ifdef USE_LIBUSB
-static libusb_context *g_usbhid_ctx = NULL;
-#endif
-=======
->>>>>>> f992d201
-
 static void
 dc_mutex_lock (dc_mutex_t *mutex)
 {
