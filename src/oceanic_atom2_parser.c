--- conflicted
+++ resolved
@@ -426,11 +426,7 @@
 	unsigned int ngasmixes = 0;
 	unsigned int o2_offset = 0;
 	unsigned int he_offset = 0;
-<<<<<<< HEAD
-	unsigned int pO2_offset = 1;
-=======
 	unsigned int o2_step = 1;
->>>>>>> 43303ead
 	if (mode == FREEDIVE) {
 		ngasmixes = 0;
 	} else if (parser->model == DATAMASK || parser->model == COMPUMASK) {
@@ -472,11 +468,7 @@
 	} else if (parser->model == I770R) {
 		o2_offset = 0x30;
 		ngasmixes = 4;
-<<<<<<< HEAD
-		pO2_offset = 2;
-=======
 		o2_step = 2;
->>>>>>> 43303ead
 	} else {
 		o2_offset = header + 4;
 		ngasmixes = 3;
@@ -488,13 +480,8 @@
 	parser->mode = mode;
 	parser->ngasmixes = ngasmixes;
 	for (unsigned int i = 0; i < ngasmixes; ++i) {
-<<<<<<< HEAD
-		if (data[o2_offset + i*pO2_offset]) {
-			parser->oxygen[i] = data[o2_offset + i*pO2_offset];
-=======
 		if (data[o2_offset + i * o2_step]) {
 			parser->oxygen[i] = data[o2_offset + i * o2_step];
->>>>>>> 43303ead
 		} else {
 			parser->oxygen[i] = 21;
 		}
