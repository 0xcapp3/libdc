/*
 * libdivecomputer
 *
 * Copyright (C) 2014 Linus Torvalds
 *
 * This library is free software; you can redistribute it and/or
 * modify it under the terms of the GNU Lesser General Public
 * License as published by the Free Software Foundation; either
 * version 2.1 of the License, or (at your option) any later version.
 *
 * This library is distributed in the hope that it will be useful,
 * but WITHOUT ANY WARRANTY; without even the implied warranty of
 * MERCHANTABILITY or FITNESS FOR A PARTICULAR PURPOSE.  See the GNU
 * Lesser General Public License for more details.
 *
 * You should have received a copy of the GNU Lesser General Public
 * License along with this library; if not, write to the Free Software
 * Foundation, Inc., 51 Franklin Street, Fifth Floor, Boston,
 * MA 02110-1301 USA
 */

#include <stdio.h>		// snprintf
#include <stdlib.h>
#include <string.h>
#include <ctype.h>
#include <math.h>

#include "suunto_eonsteel.h"
#include "context-private.h"
#include "parser-private.h"
#include "array.h"
#include "platform.h"
#include "field-cache.h"

enum eon_sample {
	ES_none = 0,
	ES_dtime,		// duint16,precision=3 (time delta in ms)
	ES_depth,		// uint16,precision=2,nillable=65535 (depth in cm)
	ES_temp,		// int16,precision=2,nillable=-3000 (temp in deci-Celsius)
	ES_ndl,			// int16,nillable=-1 (ndl in minutes)
	ES_ceiling,		// uint16,precision=2,nillable=65535 (ceiling in cm)
	ES_tts,			// uint16,nillable=65535 (time to surface)
	ES_heading,		// uint16,precision=4,nillable=65535 (heading in degrees)
	ES_abspressure,		// uint16,precision=0,nillable=65535 (abs presure in centibar)
	ES_gastime,		// int16,nillable=-1 (remaining gas time in minutes)
	ES_ventilation,		// uint16,precision=6,nillable=65535 ("x/6000000,x"? No idea)
	ES_gasnr,		// uint8
	ES_pressure,		// uint16,nillable=65535 (cylinder pressure in centibar)
	ES_state,		// enum:0=Wet Outside,1=Below Wet Activation Depth,2=Below Surface,3=Dive Active,4=Surface Calculation,5=Tank pressure available,6=Closed Circuit Mode
	ES_state_active,	// bool
	ES_notify,		// enum:0=NoFly Time,1=Depth,2=Surface Time,3=Tissue Level,4=Deco,5=Deco Window,6=Safety Stop Ahead,7=Safety Stop,8=Safety Stop Broken,9=Deep Stop Ahead,10=Deep Stop,11=Dive Time,12=Gas Available,13=SetPoint Switch,14=Diluent Hypoxia,15=Air Time,16=Tank Pressure
	ES_notify_active,	// bool
	ES_warning,		// enum:0=ICD Penalty,1=Deep Stop Penalty,2=Mandatory Safety Stop,3=OTU250,4=OTU300,5=CNS80%,6=CNS100%,7=Max.Depth,8=Air Time,9=Tank Pressure,10=Safety Stop Broken,11=Deep Stop Broken,12=Ceiling Broken,13=PO2 High
	ES_warning_active,	// bool
	ES_alarm,
	ES_alarm_active,
	ES_gasswitch,		// uint16
	ES_setpoint_type,	// enum:0=Low,1=High,2=Custom
	ES_setpoint_po2,	// uint32
	ES_setpoint_automatic,	// bool
	ES_bookmark,
	ES_insertgas,		// uint16
	ES_removegas,		// uint16
};

#define EON_MAX_GROUP 16

struct type_desc {
	char *desc, *format, *mod;
	unsigned int size;
	enum eon_sample type[EON_MAX_GROUP];
};

#define MAXTYPE 512

typedef struct suunto_eonsteel_parser_t {
	dc_parser_t base;
	struct type_desc type_desc[MAXTYPE];
<<<<<<< HEAD
	struct dc_field_cache cache;
=======
	// field cache
	struct {
		unsigned int initialized;
		unsigned int divetime;
		double maxdepth;
		double avgdepth;
		unsigned int ngases;
		dc_gasmix_t gasmix[MAXGASES];
		dc_salinity_t salinity;
		double surface_pressure;
		dc_divemode_t divemode;
		double lowsetpoint;
		double highsetpoint;
		double customsetpoint;
		dc_tankvolume_t tankinfo[MAXGASES];
		double tanksize[MAXGASES];
		double tankworkingpressure[MAXGASES];
		dc_decomodel_t decomodel;
	} cache;
>>>>>>> 255a2dbb
} suunto_eonsteel_parser_t;

typedef int (*eon_data_cb_t)(unsigned short type, const struct type_desc *desc, const unsigned char *data, unsigned int len, void *user);

static const struct {
	const char *name;
	enum eon_sample type;
} type_translation[] = {
	{ "+Time",				ES_dtime },
	{ "Depth",				ES_depth },
	{ "Temperature",			ES_temp },
	{ "NoDecTime",				ES_ndl },
	{ "Ceiling",				ES_ceiling },
	{ "TimeToSurface",			ES_tts },
	{ "Heading",				ES_heading },
	{ "DeviceInternalAbsPressure",		ES_abspressure },
	{ "GasTime",				ES_gastime },
	{ "Ventilation",			ES_ventilation },
	{ "Cylinders+Cylinder.GasNumber",	ES_gasnr },
	{ "Cylinders.Cylinder.Pressure",	ES_pressure },
	{ "Events+State.Type",			ES_state },
	{ "Events.State.Active",		ES_state_active },
	{ "Events+Notify.Type",			ES_notify },
	{ "Events.Notify.Active",		ES_notify_active },
	{ "Events+Warning.Type",		ES_warning },
	{ "Events.Warning.Active",		ES_warning_active },
	{ "Events+Alarm.Type",			ES_alarm },
	{ "Events.Alarm.Active",		ES_alarm_active },
	{ "Events.Bookmark.Name",		ES_bookmark },
	{ "Events.GasSwitch.GasNumber",		ES_gasswitch },
	{ "Events.SetPoint.Type",		ES_setpoint_type },
	{ "Events.Events.SetPoint.PO2",		ES_setpoint_po2 },
	{ "Events.SetPoint.Automatic",		ES_setpoint_automatic },
	{ "Events.DiveTimer.Active",		ES_none },
	{ "Events.DiveTimer.Time",		ES_none },
	{ "Events+GasSwitch.GasNumber",		ES_gasswitch },
	{ "Events+GasEdit.InsertGasNumber",	ES_insertgas },
	{ "Events+GasEdit.RemoveGasNumber",	ES_removegas },
};

static enum eon_sample lookup_descriptor_type(suunto_eonsteel_parser_t *eon, struct type_desc *desc)
{
	const char *name = desc->desc;

	// Not a sample type? Skip it
	if (strncmp(name, "sml.DeviceLog.Samples", 21))
		return ES_none;

	// Skip the common base
	name += 21;

	// We have a "+Sample.Time", which starts a new
	// sample and contains the time delta
	if (!strcmp(name, "+Sample.Time"))
		return ES_dtime;

	// .. the rest should start with ".Sample."
	if (strncmp(name, ".Sample.", 8))
		return ES_none;

	// Skip the ".Sample."
	name += 8;

	// .. and look it up in the table of sample type strings
	for (size_t i = 0; i < C_ARRAY_SIZE(type_translation); i++) {
		if (!strcmp(name, type_translation[i].name))
			return type_translation[i].type;
	}
	return ES_none;
}

static const char *desc_type_name(enum eon_sample type)
{
	for (size_t i = 0; i < C_ARRAY_SIZE(type_translation); i++) {
		if (type == type_translation[i].type)
			return type_translation[i].name;
	}
	return "Unknown";
}

static int lookup_descriptor_size(suunto_eonsteel_parser_t *eon, struct type_desc *desc)
{
	const char *format = desc->format;
	unsigned char c;

	if (!format)
		return 0;

	if (!strncmp(format, "bool", 4))
		return 1;
	if (!strncmp(format, "enum", 4))
		return 1;
	if (!strncmp(format, "utf8", 4))
		return 0;

	// find the byte size (eg "float32" -> 4 bytes)
	while ((c = *format) != 0) {
		if (isdigit(c))
			return atoi(format)/8;
		format++;
	}
	return 0;
}

static int fill_in_group_details(suunto_eonsteel_parser_t *eon, struct type_desc *desc)
{
	int subtype = 0;
	const char *grp = desc->desc;

	for (;;) {
		struct type_desc *base;
		char *end;
		long index;

		index = strtol(grp, &end, 10);
		if (index < 0 || index >= MAXTYPE || end == grp) {
			ERROR(eon->base.context, "Group type descriptor '%s' does not parse", desc->desc);
			break;
		}
		base = eon->type_desc + index;
		if (!base->desc) {
			ERROR(eon->base.context, "Group type descriptor '%s' has undescribed index %ld", desc->desc, index);
			break;
		}
		if (!base->size) {
			ERROR(eon->base.context, "Group type descriptor '%s' uses unsized sub-entry '%s'", desc->desc, base->desc);
			break;
		}
		if (!base->type[0]) {
			ERROR(eon->base.context, "Group type descriptor '%s' has non-enumerated sub-entry '%s'", desc->desc, base->desc);
			break;
		}
		if (base->type[1]) {
			ERROR(eon->base.context, "Group type descriptor '%s' has a recursive group sub-entry '%s'", desc->desc, base->desc);
			break;
		}
		if (subtype >= EON_MAX_GROUP-1) {
			ERROR(eon->base.context, "Group type descriptor '%s' has too many sub-entries", desc->desc);
			break;
		}
		desc->size += base->size;
		desc->type[subtype++] = base->type[0];
		switch (*end) {
		case 0:
			return 0;
		case ',':
			grp = end+1;
			continue;
		default:
			ERROR(eon->base.context, "Group type descriptor '%s' has unparseable index %ld", desc->desc, index);
			return -1;
		}
	}
	return -1;
}

/*
 * Here we cache descriptor data so that we don't have
 * to re-parse the string all the time. That way we can
 * do it just once per type.
 *
 * Right now we only bother with the sample descriptors,
 * which all start with "sml.DeviceLog.Samples" (for the
 * base types) or are "GRP" types that are a group of said
 * types and are a set of numbers.
 */
static int fill_in_desc_details(suunto_eonsteel_parser_t *eon, struct type_desc *desc)
{
	if (!desc->desc)
		return 0;

	if (isdigit(desc->desc[0]))
		return fill_in_group_details(eon, desc);

	desc->size = lookup_descriptor_size(eon, desc);
	desc->type[0] = lookup_descriptor_type(eon, desc);
	return 0;
}

static void
desc_free (struct type_desc desc[], unsigned int count)
{
	for (unsigned int i = 0; i < count; ++i) {
		free(desc[i].desc);
		free(desc[i].format);
		free(desc[i].mod);
	}
}

static int record_type(suunto_eonsteel_parser_t *eon, unsigned short type, const char *name, int namelen)
{
	struct type_desc desc;
	const char *next;

	memset(&desc, 0, sizeof(desc));
	do {
		int len;
		char *p;

		next = strchr(name, '\n');
		if (next) {
			len = next - name;
			next++;
		} else {
			len = strlen(name);
			if (!len)
				break;
		}

		if (len < 5 || name[0] != '<' || name[4] != '>') {
			ERROR(eon->base.context, "Unexpected type description: %.*s", len, name);
			return -1;
		}
		p = (char *) malloc(len-4);
		if (!p) {
			ERROR(eon->base.context, "out of memory");
			desc_free(&desc, 1);
			return -1;
		}
		memcpy(p, name+5, len-5);
		p[len-5] = 0;

		// PTH, GRP, FRM, MOD
		switch (name[1]) {
		case 'P':
		case 'G':
			desc.desc = p;
			break;
		case 'F':
			desc.format = p;
			break;
		case 'M':
			desc.mod = p;
			break;
		default:
			ERROR(eon->base.context, "Unknown type descriptor: %.*s", len, name);
			desc_free(&desc, 1);
			free(p);
			return -1;
		}
	} while ((name = next) != NULL);

	if (type >= MAXTYPE) {
		ERROR(eon->base.context, "Type out of range (%04x: '%s' '%s' '%s')",
			type,
			desc.desc ? desc.desc : "",
			desc.format ? desc.format : "",
			desc.mod ? desc.mod : "");
		desc_free(&desc, 1);
		return -1;
	}

	fill_in_desc_details(eon, &desc);

	desc_free(eon->type_desc + type, 1);
	eon->type_desc[type] = desc;
	return 0;
}

static int traverse_entry(suunto_eonsteel_parser_t *eon, const unsigned char *p, int size, eon_data_cb_t callback, void *user)
{
	const unsigned char *name, *data, *end, *last, *one_past_end = p + size;
	int textlen, id;
	int rc;

	// First two bytes: zero and text length
	if (p[0]) {
		HEXDUMP(eon->base.context, DC_LOGLEVEL_DEBUG, "next", p, 8);
		ERROR(eon->base.context, "Bad dive entry (%02x)", p[0]);
		return -1;
	}
	textlen = p[1];

	name = p + 2;
	if (textlen == 0xff) {
		textlen = array_uint32_le(name);
		name += 4;
	}

	// Two bytes of 'type' followed by the name/descriptor, followed by the data
	data = name + textlen;
	id = array_uint16_le(name);
	name += 2;

	if (*name != '<') {
		HEXDUMP(eon->base.context, DC_LOGLEVEL_DEBUG, "bad", p, 16);
		return -1;
	}

	record_type(eon, id, (const char *) name, textlen-3);

	end = data;
	last = data;
	while (end < one_past_end && *end) {
		const unsigned char *begin = end;
		unsigned int type = *end++;
		unsigned int len;
		if (type == 0xff) {
			type = array_uint16_le(end);
			end += 2;
		}
		len = *end++;

		// I've never actually seen this case yet..
		// Just assuming from the other cases.
		if (len == 0xff) {
			HEXDUMP(eon->base.context, DC_LOGLEVEL_DEBUG, "len-ff", end, 8);
			len = array_uint32_le(end);
			end += 4;
		}

		if (type >= MAXTYPE || !eon->type_desc[type].desc) {
			HEXDUMP(eon->base.context, DC_LOGLEVEL_DEBUG, "last", last, 16);
			HEXDUMP(eon->base.context, DC_LOGLEVEL_DEBUG, "this", begin, 16);
		} else {
			rc = callback(type, eon->type_desc+type, end, len, user);
			if (rc < 0)
				return rc;
		}

		last = begin;
		end += len;
	}

	return end - p;
}

static int traverse_data(suunto_eonsteel_parser_t *eon, eon_data_cb_t callback, void *user)
{
	const unsigned char *data = eon->base.data;
	int len = eon->base.size;

	// Dive files start with "SBEM" and four NUL characters
	// Additionally, we've prepended the time as an extra
	// 4-byte pre-header
	if (len < 12 || memcmp(data+4, "SBEM", 4))
		return 0;

	data += 12;
	len -= 12;

	while (len > 4) {
		int i = traverse_entry(eon, data, len, callback, user);
		if (i < 0)
			return 1;
		len -= i;
		data += i;
	}
	return 0;
}

struct sample_data {
	suunto_eonsteel_parser_t *eon;
	dc_sample_callback_t callback;
	void *userdata;
	unsigned int time;
	char *state_type, *notify_type;
	char *warning_type, *alarm_type;

	/* We gather up deco and cylinder pressure information */
	int gasnr;
};

static void sample_time(struct sample_data *info, unsigned short time_delta)
{
	dc_sample_value_t sample = {0};

	info->time += time_delta;
	sample.time = info->time / 1000;
	if (info->callback) info->callback(DC_SAMPLE_TIME, sample, info->userdata);
}

static void sample_depth(struct sample_data *info, unsigned short depth)
{
	dc_sample_value_t sample = {0};

	if (depth == 0xffff)
		return;

	sample.depth = depth / 100.0;
	if (info->callback) info->callback(DC_SAMPLE_DEPTH, sample, info->userdata);
}

static void sample_temp(struct sample_data *info, short temp)
{
	dc_sample_value_t sample = {0};

	if (temp <= -3000)
		return;

	sample.temperature = temp / 10.0;
	if (info->callback) info->callback(DC_SAMPLE_TEMPERATURE, sample, info->userdata);
}

static void sample_ndl(struct sample_data *info, short ndl)
{
	dc_sample_value_t sample = {0};

	if (ndl < 0)
		return;

	sample.deco.type = DC_DECO_NDL;
	sample.deco.time = ndl;
	if (info->callback) info->callback(DC_SAMPLE_DECO, sample, info->userdata);
}

static void sample_tts(struct sample_data *info, unsigned short tts)
{
	if (tts != 0xffff) {
		dc_sample_value_t sample = {0};
		sample.time = tts;
		if (info->callback) info->callback(DC_SAMPLE_TTS, sample, info->userdata);
	}
}

static void sample_ceiling(struct sample_data *info, unsigned short ceiling)
{
	if (ceiling != 0xffff) {
		dc_sample_value_t sample = {0};

		// We don't actually have a time for the
		// deco stop, we just have a ceiling.
		//
		// We'll just say it's one minute.
		sample.deco.type = DC_DECO_DECOSTOP;
		sample.deco.time = ceiling ? 60 : 0;
		sample.deco.depth = ceiling / 100.0;
		if (info->callback) info->callback(DC_SAMPLE_DECO, sample, info->userdata);
	}
}

static void sample_heading(struct sample_data *info, unsigned short heading)
{
	dc_sample_value_t sample = {0};

	if (heading == 0xffff)
		return;

	sample.event.type = SAMPLE_EVENT_HEADING;
	sample.event.value = heading;
	if (info->callback) info->callback(DC_SAMPLE_EVENT, sample, info->userdata);
}

static void sample_abspressure(struct sample_data *info, unsigned short pressure)
{
}

static void sample_gastime(struct sample_data *info, short gastime)
{
	dc_sample_value_t sample = {0};

	if (gastime < 0)
		return;

	sample.rbt = gastime / 60;
	if (info->callback) info->callback (DC_SAMPLE_RBT, sample, info->userdata);
}

/*
 * Per-sample "ventilation" data.
 *
 * It's described as:
 *   - "uint16,precision=6,nillable=65535"
 *   - "x/6000000,x"
 */
static void sample_ventilation(struct sample_data *info, unsigned short unk)
{
}

static void sample_gasnr(struct sample_data *info, unsigned char idx)
{
	info->gasnr = idx;
}

static void sample_pressure(struct sample_data *info, unsigned short pressure)
{
	dc_sample_value_t sample = {0};

	if (pressure == 0xffff)
		return;

	sample.pressure.tank = info->gasnr-1;
	sample.pressure.value = pressure / 100.0;
	if (info->callback) info->callback(DC_SAMPLE_PRESSURE, sample, info->userdata);
}

static void sample_bookmark_event(struct sample_data *info, unsigned short idx)
{
	dc_sample_value_t sample = {0};

	sample.event.type = SAMPLE_EVENT_BOOKMARK;
	sample.event.value = idx;

	if (info->callback) info->callback(DC_SAMPLE_EVENT, sample, info->userdata);
}

static void sample_gas_switch_event(struct sample_data *info, unsigned short idx)
{
	suunto_eonsteel_parser_t *eon = info->eon;
	dc_sample_value_t sample = {0};

	if (idx < 1 || idx > eon->cache.GASMIX_COUNT)
		return;

	sample.gasmix = idx - 1;
	if (info->callback) info->callback(DC_SAMPLE_GASMIX, sample, info->userdata);
}

static const char *mixname(suunto_eonsteel_parser_t *eon, int idx)
{
	dc_gasmix_t *mix;
	static char name[32];
	int o2, he;

	if (idx < 1 || idx > MAXGASES)
		return "invalid";

	mix = &eon->cache.GASMIX[idx-1];
	o2 = lrint(mix->oxygen * 100);
	he = lrint(mix->helium * 100);
	if (he) {
		snprintf(name, sizeof(name), "%d/%d", o2, he);
		return name;
	}
	if (o2 && o2 != 21) {
		snprintf(name, sizeof(name), "NX%d", o2);
		return name;
	}
	return "air";
}

static void sample_insert_gas_event(struct sample_data *info, unsigned short idx)
{
	suunto_eonsteel_parser_t *eon = info->eon;
	dc_sample_value_t sample = {0};
	char event[32];

	if (!info->callback)
		return;

	snprintf(event, sizeof(event), "Create gas %d (%s)", idx, mixname(eon, idx));
	sample.event.type = SAMPLE_EVENT_STRING;
	sample.event.name = strdup(event);
	sample.event.flags = SAMPLE_FLAGS_SEVERITY_INFO;

	info->callback(DC_SAMPLE_EVENT, sample, info->userdata);
}

static void sample_remove_gas_event(struct sample_data *info, unsigned short idx)
{
	suunto_eonsteel_parser_t *eon = info->eon;
	dc_sample_value_t sample = {0};
	char event[32];

	if (!info->callback)
		return;

	snprintf(event, sizeof(event), "Remove gas %d (%s)", idx, mixname(eon, idx));
	sample.event.type = SAMPLE_EVENT_STRING;
	sample.event.name = strdup(event);
	sample.event.flags = SAMPLE_FLAGS_SEVERITY_INFO;

	info->callback(DC_SAMPLE_EVENT, sample, info->userdata);
}

/*
 * Look up the string from an enumeration.
 *
 * Enumerations have the enum values in the "format" string,
 * and all start with "enum:" followed by a comma-separated list
 * of enumeration values and strings. Example:
 *
 * "enum:0=NoFly Time,1=Depth,2=Surface Time,3=..."
 */
static char *lookup_enum(const struct type_desc *desc, unsigned char value)
{
	const char *str = desc->format;
	unsigned char c;

	if (!str)
		return NULL;
	if (strncmp(str, "enum:", 5))
		return NULL;
	str += 5;

	while ((c = *str) != 0) {
		unsigned char n;
		const char *begin, *end;
		char *ret;

		str++;
		if (!isdigit(c))
			continue;
		n = c - '0';

		// We only handle one or two digits
		if (isdigit(*str)) {
			n = n*10 + *str - '0';
			str++;
		}

		begin = end = str;
		while ((c = *str) != 0) {
			str++;
			if (c == ',')
				break;
			end = str;
		}

		// Verify that it has the 'n=string' format and skip the equals sign
		if (*begin != '=')
			continue;
		begin++;

		// Is it the value we're looking for?
		if (n != value)
			continue;

		ret = (char *)malloc(end - begin + 1);
		if (!ret)
			break;

		memcpy(ret, begin, end-begin);
		ret[end-begin] = 0;
		return ret;
	}
	return NULL;
}

/*
 * The EON Steel has four different sample events: "state", "notification",
 * "warning" and "alarm". All end up having two fields: type and a boolean value.
 */
static void sample_event_state_type(const struct type_desc *desc, struct sample_data *info, unsigned char type)
{
	free(info->state_type);
	info->state_type = lookup_enum(desc, type);
}

static void sample_event_state_value(const struct type_desc *desc, struct sample_data *info, unsigned char value)
{
	dc_sample_value_t sample = {0};
	const char *name;

	name = info->state_type;
	if (!name)
		return;

	sample.event.type = SAMPLE_EVENT_STRING;
	sample.event.name = name;
	sample.event.flags = value ? SAMPLE_FLAGS_BEGIN : SAMPLE_FLAGS_END;
	sample.event.flags |= 1 << SAMPLE_FLAGS_SEVERITY_SHIFT;

	if (info->callback) info->callback(DC_SAMPLE_EVENT, sample, info->userdata);
}

static void sample_event_notify_type(const struct type_desc *desc, struct sample_data *info, unsigned char type)
{
	free(info->notify_type);
	info->notify_type = lookup_enum(desc, type);
}

static void sample_event_notify_value(const struct type_desc *desc, struct sample_data *info, unsigned char value)
{
	dc_sample_value_t sample = {0};
	const char *name;

	name = info->notify_type;
	if (!name)
		return;

	sample.event.type = SAMPLE_EVENT_STRING;
	sample.event.name = name;
	sample.event.flags = value ? SAMPLE_FLAGS_BEGIN : SAMPLE_FLAGS_END;
	sample.event.flags |= 2 << SAMPLE_FLAGS_SEVERITY_SHIFT;

	if (info->callback) info->callback(DC_SAMPLE_EVENT, sample, info->userdata);
}


static void sample_event_warning_type(const struct type_desc *desc, struct sample_data *info, unsigned char type)
{
	free(info->warning_type);
	info->warning_type = lookup_enum(desc, type);
}

static void sample_event_warning_value(const struct type_desc *desc, struct sample_data *info, unsigned char value)
{
	dc_sample_value_t sample = {0};
	const char *name;

	name = info->warning_type;
	if (!name)
		return;

	sample.event.type = SAMPLE_EVENT_STRING;
	sample.event.name = name;
	sample.event.flags = value ? SAMPLE_FLAGS_BEGIN : SAMPLE_FLAGS_END;
	sample.event.flags |= 3 << SAMPLE_FLAGS_SEVERITY_SHIFT;

	if (info->callback) info->callback(DC_SAMPLE_EVENT, sample, info->userdata);
}

static void sample_event_alarm_type(const struct type_desc *desc, struct sample_data *info, unsigned char type)
{
	free(info->alarm_type);
	info->alarm_type = lookup_enum(desc, type);
}


static void sample_event_alarm_value(const struct type_desc *desc, struct sample_data *info, unsigned char value)
{
	const char *name;
	dc_sample_value_t sample = {0};

	name = info->alarm_type;
	if (!name)
		return;

	sample.event.type = SAMPLE_EVENT_STRING;
	sample.event.name = name;
	sample.event.flags = value ? SAMPLE_FLAGS_BEGIN : SAMPLE_FLAGS_END;
	sample.event.flags |= 4 << SAMPLE_FLAGS_SEVERITY_SHIFT;

	if (info->callback) info->callback(DC_SAMPLE_EVENT, sample, info->userdata);
}

// enum:0=Low,1=High,2=Custom
static void sample_setpoint_type(const struct type_desc *desc, struct sample_data *info, unsigned char value)
{
	dc_sample_value_t sample = {0};
	char *type = lookup_enum(desc, value);

	if (!type) {
		DEBUG(info->eon->base.context, "sample_setpoint_type(%u) did not match anything in %s", value, desc->format);
		return;
	}

	if (!strcasecmp(type, "Low"))
		sample.setpoint = info->eon->cache.lowsetpoint;
	else if (!strcasecmp(type, "High"))
		sample.setpoint = info->eon->cache.highsetpoint;
	else if (!strcasecmp(type, "Custom"))
		sample.setpoint = info->eon->cache.customsetpoint;
	else {
		DEBUG(info->eon->base.context, "sample_setpoint_type(%u) unknown type '%s'", value, type);
		free(type);
		return;
	}

	if (info->callback) info->callback(DC_SAMPLE_SETPOINT, sample, info->userdata);
	free(type);
}

// uint32
static void sample_setpoint_po2(struct sample_data *info, unsigned int pressure)
{
	// I *think* this just sets the custom SP, and then
	// we'll get a setpoint_type(2) later.
	info->eon->cache.customsetpoint = pressure / 100000.0;	// Pascal to bar
}

static void sample_setpoint_automatic(struct sample_data *info, unsigned char value)
{
	DEBUG(info->eon->base.context, "sample_setpoint_automatic(%u)", value);
}

static unsigned int handle_sample_type(const struct type_desc *desc, struct sample_data *info, enum eon_sample type, const unsigned char *data)
{
	switch (type) {
	case ES_dtime:
		sample_time(info, array_uint16_le(data));
		return 2;

	case ES_depth:
		sample_depth(info, array_uint16_le(data));
		return 2;

	case ES_temp:
		sample_temp(info, array_uint16_le(data));
		return 2;

	case ES_ndl:
		sample_ndl(info, array_uint16_le(data));
		return 2;

	case ES_ceiling:
		sample_ceiling(info, array_uint16_le(data));
		return 2;

	case ES_tts:
		sample_tts(info, array_uint16_le(data));
		return 2;

	case ES_heading:
		sample_heading(info, array_uint16_le(data));
		return 2;

	case ES_abspressure:
		sample_abspressure(info, array_uint16_le(data));
		return 2;

	case ES_gastime:
		sample_gastime(info, array_uint16_le(data));
		return 2;

	case ES_ventilation:
		sample_ventilation(info, array_uint16_le(data));
		return 2;

	case ES_gasnr:
		sample_gasnr(info, *data);
		return 1;

	case ES_pressure:
		sample_pressure(info, array_uint16_le(data));
		return 2;

	case ES_state:
		sample_event_state_type(desc, info, data[0]);
		return 1;

	case ES_state_active:
		sample_event_state_value(desc, info, data[0]);
		return 1;

	case ES_notify:
		sample_event_notify_type(desc, info, data[0]);
		return 1;

	case ES_notify_active:
		sample_event_notify_value(desc, info, data[0]);
		return 1;

	case ES_warning:
		sample_event_warning_type(desc, info, data[0]);
		return 1;

	case ES_warning_active:
		sample_event_warning_value(desc, info, data[0]);
		return 1;

	case ES_alarm:
		sample_event_alarm_type(desc, info, data[0]);
		return 1;

	case ES_alarm_active:
		sample_event_alarm_value(desc, info, data[0]);
		return 1;

	case ES_bookmark:
		sample_bookmark_event(info, array_uint16_le(data));
		return 2;

	case ES_gasswitch:
		sample_gas_switch_event(info, array_uint16_le(data));
		return 2;

	case ES_setpoint_type:
		sample_setpoint_type(desc, info, data[0]);
		return 1;

	case ES_setpoint_po2:
		sample_setpoint_po2(info, array_uint32_le(data));
		return 4;

	case ES_setpoint_automatic:	// bool
		sample_setpoint_automatic(info, data[0]);
		return 1;

	case ES_insertgas:
		sample_insert_gas_event(info, array_uint16_le(data));
		return 2;

	case ES_removegas:
		sample_remove_gas_event(info, array_uint16_le(data));
		return 2;

	default:
		return 0;
	}
}

static int traverse_samples(unsigned short type, const struct type_desc *desc, const unsigned char *data, unsigned int len, void *user)
{
	struct sample_data *info = (struct sample_data *) user;
	suunto_eonsteel_parser_t *eon = info->eon;
	int i, used = 0;

	if (desc->size > len)
		ERROR(eon->base.context, "Got %d bytes of data for '%s' that wants %d bytes", len, desc->desc, desc->size);

	for (i = 0; i < EON_MAX_GROUP; i++) {
		unsigned int bytes = handle_sample_type(desc, info, desc->type[i], data);

		if (!bytes)
			break;
		if (bytes > len) {
			ERROR(eon->base.context, "Wanted %d bytes of data, only had %d bytes ('%s' idx %d)", bytes, len, desc->desc, i);
			break;
		}
		data += bytes;
		len -= bytes;
		used += bytes;
	}

	// Warn if there are left-over bytes for something we did use part of
	if (used && len)
		ERROR(eon->base.context, "Entry for '%s' had %d bytes, only used %d", desc->desc, len+used, used);
	return 0;
}

static dc_status_t
suunto_eonsteel_parser_samples_foreach(dc_parser_t *abstract, dc_sample_callback_t callback, void *userdata)
{
	suunto_eonsteel_parser_t *eon = (suunto_eonsteel_parser_t *) abstract;
	struct sample_data data = { eon, callback, userdata, 0 };

	traverse_data(eon, traverse_samples, &data);

	free(data.state_type);
	free(data.notify_type);
	free(data.warning_type);
	free(data.alarm_type);

	return DC_STATUS_SUCCESS;
}

static dc_status_t
suunto_eonsteel_parser_get_field(dc_parser_t *parser, dc_field_type_t type, unsigned int flags, void *value)
{
	suunto_eonsteel_parser_t *eon = (suunto_eonsteel_parser_t *)parser;

	if (!(eon->cache.initialized & (1 << type)))
		return DC_STATUS_UNSUPPORTED;

	/* Fix up the cylinder info before using dc_field_get() */
	if (type == DC_FIELD_TANK) {
		if (flags >= MAXGASES)
			return DC_STATUS_UNSUPPORTED;

		dc_tank_t *tank = (dc_tank_t *) value;

		/*
		 * Sadly it seems that the EON Steel doesn't tell us whether
		 * we get imperial or metric data - the only indication is
		 * that metric is (at least so far) always whole liters
		 */
		tank->volume = eon->cache.tanksize[flags];
		tank->gasmix = flags;

		/*
		 * The pressure reported is NOT the pressure the user enters.
		 *
		 * So 3000psi turns into 206.700 bar instead of 206.843 bar;
		 * We report it as we get it and let the application figure out
		 * what to do with that
		 */
		tank->workpressure = eon->cache.tankworkingpressure[flags];
		tank->type = eon->cache.tankinfo[flags];

		/*
		 * See if we should call this imperial instead.
		 *
		 * We need to have workpressure and a valid tank. In that case,
		 * a fractional tank size implies imperial.
		 */
		if (tank->workpressure && (tank->type & DC_TANKINFO_METRIC)) {
			if (fabs(tank->volume - rint(tank->volume)) > 0.001)
				tank->type += DC_TANKINFO_IMPERIAL - DC_TANKINFO_METRIC;
		}
<<<<<<< HEAD
=======
		break;
	case DC_FIELD_DECOMODEL:
		field_value(value, eon->cache.decomodel);
		break;
	default:
		return DC_STATUS_UNSUPPORTED;
>>>>>>> 255a2dbb
	}

	return dc_field_get(&eon->cache, type, flags, value);
}

/*
 * The time of the dive is encoded in the filename,
 * and we've saved it off as the four first bytes
 * of the dive data (in little-endian format).
 */
static dc_status_t
suunto_eonsteel_parser_get_datetime(dc_parser_t *parser, dc_datetime_t *datetime)
{
	if (parser->size < 4)
		return DC_STATUS_UNSUPPORTED;

	if (!dc_datetime_gmtime(datetime, array_uint32_le(parser->data)))
		return DC_STATUS_DATAFORMAT;

	datetime->timezone = DC_TIMEZONE_NONE;

	return DC_STATUS_SUCCESS;
}

// time in ms
static void add_time_field(suunto_eonsteel_parser_t *eon, unsigned short time_delta_ms)
{
	eon->cache.DIVETIME += time_delta_ms;
}

// depth in cm
static void set_depth_field(suunto_eonsteel_parser_t *eon, unsigned short d)
{
	if (d != 0xffff) {
		double depth = d / 100.0;
		if (depth > eon->cache.MAXDEPTH)
			eon->cache.MAXDEPTH = depth;
		eon->cache.initialized |= 1 << DC_FIELD_MAXDEPTH;
	}
}

// new gas:
//  "sml.DeviceLog.Header.Diving.Gases+Gas.State"
//
// We eventually need to parse the descriptor for that 'enum type'.
// Two versions so far:
//   "enum:0=Off,1=Primary,2=?,3=Diluent"
//   "enum:0=Off,1=Primary,3=Diluent,4=Oxygen"
//
// We turn that into the DC_TANKINFO data here, but
// initially consider all non-off tanks to me METRIC.
//
// We may later turn the METRIC tank size into IMPERIAL if we
// get a working pressure and non-integral size
static dc_status_t add_gas_type(suunto_eonsteel_parser_t *eon, const struct type_desc *desc, unsigned char type)
{
	int idx = eon->cache.GASMIX_COUNT;
	dc_tankinfo_t tankinfo = DC_TANKINFO_METRIC;
	char *name;

	if (idx >= MAXGASES)
		return DC_STATUS_SUCCESS;

	eon->cache.GASMIX_COUNT = idx+1;
	name = lookup_enum(desc, type);
	if (!name)
		DEBUG(eon->base.context, "Unable to look up gas type %u in %s", type, desc->format);
	else if (!strcasecmp(name, "Diluent"))
		tankinfo |= DC_TANKINFO_CC_DILUENT;
	else if (!strcasecmp(name, "Oxygen"))
		tankinfo |= DC_TANKINFO_CC_O2;
	else if (!strcasecmp(name, "None"))
		tankinfo = DC_TANKVOLUME_NONE;
	else if (strcasecmp(name, "Primary"))
		DEBUG(eon->base.context, "Unknown gas type %u (%s)", type, name);

	eon->cache.tankinfo[idx] = tankinfo;

	eon->cache.initialized |= 1 << DC_FIELD_GASMIX_COUNT;
	eon->cache.initialized |= 1 << DC_FIELD_TANK_COUNT;
	free(name);
	return DC_STATUS_SUCCESS;
}

// "sml.DeviceLog.Header.Diving.Gases.Gas.Oxygen"
// O2 percentage as a byte
static dc_status_t add_gas_o2(suunto_eonsteel_parser_t *eon, unsigned char o2)
{
	int idx = eon->cache.GASMIX_COUNT-1;
	if (idx >= 0)
		eon->cache.GASMIX[idx].oxygen = o2 / 100.0;
	eon->cache.initialized |= 1 << DC_FIELD_GASMIX;
	return DC_STATUS_SUCCESS;
}

// "sml.DeviceLog.Header.Diving.Gases.Gas.Helium"
// He percentage as a byte
static dc_status_t add_gas_he(suunto_eonsteel_parser_t *eon, unsigned char he)
{
	int idx = eon->cache.GASMIX_COUNT-1;
	if (idx >= 0)
		eon->cache.GASMIX[idx].helium = he / 100.0;
	eon->cache.initialized |= 1 << DC_FIELD_GASMIX;
	return DC_STATUS_SUCCESS;
}

static dc_status_t add_gas_size(suunto_eonsteel_parser_t *eon, float l)
{
	int idx = eon->cache.GASMIX_COUNT-1;
	if (idx >= 0)
		eon->cache.tanksize[idx] = l;
	eon->cache.initialized |= 1 << DC_FIELD_TANK;
	return DC_STATUS_SUCCESS;
}

static dc_status_t add_gas_workpressure(suunto_eonsteel_parser_t *eon, float wp)
{
	int idx = eon->cache.GASMIX_COUNT-1;
	if (idx >= 0)
		eon->cache.tankworkingpressure[idx] = wp;
	return DC_STATUS_SUCCESS;
}

static float get_le32_float(const unsigned char *src)
{
	union {
		unsigned int val;
		float result;
	} u;

	u.val = array_uint32_le(src);
	return u.result;
}

// "Device" fields are all utf8:
//   Info.BatteryAtEnd
//   Info.BatteryAtStart
//   Info.BSL
//   Info.HW
//   Info.SW
//   Name
//   SerialNumber
static dc_status_t traverse_device_fields(suunto_eonsteel_parser_t *eon,
                                          const struct type_desc *desc,
                                          const unsigned char *data, int len)
{
	const char *name = desc->desc + strlen("sml.DeviceLog.Device.");
	if (!strcmp(name, "SerialNumber"))
		return dc_field_add_string(&eon->cache, "Serial", data);
	if (!strcmp(name, "Info.HW"))
		return dc_field_add_string(&eon->cache, "HW Version", data);
	if (!strcmp(name, "Info.SW"))
		return dc_field_add_string(&eon->cache, "FW Version", data);
	if (!strcmp(name, "Info.BatteryAtStart"))
		return dc_field_add_string(&eon->cache, "Battery at start", data);
	if (!strcmp(name, "Info.BatteryAtEnd"))
		return dc_field_add_string(&eon->cache, "Battery at end", data);
	return DC_STATUS_SUCCESS;
}

// "sml.DeviceLog.Header.Diving.Gases"
//
//   +Gas.State (enum:0=Off,1=Primary,3=Diluent,4=Oxygen)
//   .Gas.Oxygen (uint8,precision=2)
//   .Gas.Helium (uint8,precision=2)
//   .Gas.PO2 (uint32)
//   .Gas.TransmitterID (utf8)
//   .Gas.TankSize (float32,precision=5)
//   .Gas.TankFillPressure (float32,precision=0)
//   .Gas.StartPressure (float32,precision=0)
//   .Gas.EndPressure (float32,precision=0)
//   .Gas.TransmitterStartBatteryCharge (int8,precision=2)
//   .Gas.TransmitterEndBatteryCharge (int8,precision=2)
static dc_status_t traverse_gas_fields(suunto_eonsteel_parser_t *eon,
                                       const struct type_desc *desc,
                                       const unsigned char *data, int len)
{
	const char *name = desc->desc + strlen("sml.DeviceLog.Header.Diving.Gases");

	if (!strcmp(name, "+Gas.State"))
		return add_gas_type(eon, desc, data[0]);

	if (!strcmp(name, ".Gas.Oxygen"))
		return add_gas_o2(eon, data[0]);

	if (!strcmp(name, ".Gas.Helium"))
		return add_gas_he(eon, data[0]);

	if (!strcmp(name, ".Gas.TransmitterID"))
		return dc_field_add_string(&eon->cache, "Transmitter ID", data);

	if (!strcmp(name, ".Gas.TankSize"))
		return add_gas_size(eon, get_le32_float(data));

	if (!strcmp(name, ".Gas.TankFillPressure"))
		return add_gas_workpressure(eon, get_le32_float(data));

	// There is a bug with older transmitters, where the transmitter
	// battery charge returns zero. Rather than returning that bogus
	// data, just don't return any battery charge information at all.
	//
	// Make sure to add all non-battery-charge field checks above this
	// test, so that it doesn't trigger for anything else.
	if (!data[0])
		return 0;

	if (!strcmp(name, ".Gas.TransmitterStartBatteryCharge"))
		return dc_field_add_string_fmt(&eon->cache, "Transmitter Battery at start", "%d %%", data[0]);

	if (!strcmp(name, ".Gas.TransmitterEndBatteryCharge"))
		return dc_field_add_string_fmt(&eon->cache, "Transmitter Battery at end", "%d %%", data[0]);

	return DC_STATUS_SUCCESS;
}


// "sml.DeviceLog.Header.Diving."
//
//   SurfaceTime (uint32)
//   NumberInSeries (uint32)
//   Algorithm (utf8)
//   SurfacePressure (uint32)
//   Conservatism (int8)
//   Altitude (uint16)
//   AlgorithmTransitionDepth (uint8)
//   DaysInSeries (uint32)
//   PreviousDiveDepth (float32,precision=2)
//   LowSetPoint (uint32)
//   HighSetPoint (uint32)
//   SwitchHighSetPoint.Enabled (bool)
//   SwitchHighSetPoint.Depth (float32,precision=1)
//   SwitchLowSetPoint.Enabled (bool)
//   SwitchLowSetPoint.Depth (float32,precision=1)
//   StartTissue.CNS (float32,precision=3)
//   StartTissue.OTU (float32)
//   StartTissue.OLF (float32,precision=3)
//   StartTissue.Nitrogen+Pressure (uint32)
//   StartTissue.Helium+Pressure (uint32)
//   StartTissue.RgbmNitrogen (float32,precision=3)
//   StartTissue.RgbmHelium (float32,precision=3)
//   DiveMode (utf8)
//   AlgorithmBottomTime (uint32)
//   AlgorithmAscentTime (uint32)
//   AlgorithmBottomMixture.Oxygen (uint8,precision=2)
//   AlgorithmBottomMixture.Helium (uint8,precision=2)
//   DesaturationTime (uint32)
//   EndTissue.CNS (float32,precision=3)
//   EndTissue.OTU (float32)
//   EndTissue.OLF (float32,precision=3)
//   EndTissue.Nitrogen+Pressure (uint32)
//   EndTissue.Helium+Pressure (uint32)
//   EndTissue.RgbmNitrogen (float32,precision=3)
//   EndTissue.RgbmHelium (float32,precision=3)
static dc_status_t traverse_diving_fields(suunto_eonsteel_parser_t *eon,
                                          const struct type_desc *desc,
                                          const unsigned char *data, int len)
{
	const char *name = desc->desc + strlen("sml.DeviceLog.Header.Diving.");

	if (!strncmp(name, "Gases", 5))
		return traverse_gas_fields(eon, desc, data, len);

	if (!strcmp(name, "SurfacePressure")) {
		unsigned int pressure = array_uint32_le(data); // in SI units - Pascal
		DC_ASSIGN_FIELD(eon->cache, ATMOSPHERIC, pressure / 100000.0); // bar
		return DC_STATUS_SUCCESS;
	}

	if (!strcmp(name, "Algorithm"))
		return dc_field_add_string(&eon->cache, "Deco algorithm", data);

	if (!strcmp(name, "DiveMode")) {
<<<<<<< HEAD
		if (!strncmp((const char *)data, "CCR", 3)) {
			DC_ASSIGN_FIELD(eon->cache, DIVEMODE, DC_DIVEMODE_CCR);
=======
		if (!strncmp((const char *)data, "Air", 3) || !strncmp((const char *)data, "Nitrox", 6)) {
			eon->cache.divemode = DC_DIVEMODE_OC;
			eon->cache.initialized |= 1 << DC_FIELD_DIVEMODE;
		} else if (!strncmp((const char *)data, "CCR", 3)) {
			eon->cache.divemode = DC_DIVEMODE_CCR;
			eon->cache.initialized |= 1 << DC_FIELD_DIVEMODE;
>>>>>>> 255a2dbb
		}
		return dc_field_add_string(&eon->cache, "Dive Mode", data);
	}

	/* Signed byte of conservatism (-2 .. +2) */
	if (!strcmp(name, "Conservatism")) {
		int val = *(signed char *)data;

		return dc_field_add_string_fmt(&eon->cache, "Personal Adjustment", "P%d", val);
	}

	if (!strcmp(name, "Algorithm")) {
		if (!strcmp((const char *)data, "Suunto Fused RGBM")) {
			eon->cache.decomodel.type = DC_DECOMODEL_RGBM;
			eon->cache.initialized |= 1 << DC_FIELD_DECOMODEL;
		}
		return 0;
	}

	if (!strcmp(name, "Conservatism")) {
		eon->cache.decomodel.conservatism = *(const signed char *)data;
		eon->cache.initialized |= 1 << DC_FIELD_DECOMODEL;
		return 0;
	}

	if (!strcmp(name, "LowSetPoint")) {
		unsigned int pressure = array_uint32_le(data); // in SI units - Pascal
		eon->cache.lowsetpoint = pressure / 100000.0; // bar
		return 0;
	}

	if (!strcmp(name, "HighSetPoint")) {
		unsigned int pressure = array_uint32_le(data); // in SI units - Pascal
		eon->cache.highsetpoint = pressure / 100000.0; // bar
		return 0;
	}

	// Time recoded in seconds.
	// Let's just agree to ignore seconds
	if (!strcmp(name, "DesaturationTime")) {
		unsigned int time = array_uint32_le(data) / 60;
		return dc_field_add_string_fmt(&eon->cache, "Desaturation Time", "%d:%02d", time / 60, time % 60);
	}

	if (!strcmp(name, "SurfaceTime")) {
		unsigned int time = array_uint32_le(data) / 60;
		return dc_field_add_string_fmt(&eon->cache, "Surface Time", "%d:%02d", time / 60, time % 60);
	}

	return DC_STATUS_SUCCESS;
}

// "Header" fields are:
//   Activity (utf8)
//   DateTime (utf8)
//   Depth.Avg (float32,precision=2)
//   Depth.Max (float32,precision=2)
//   Diving.*
//   Duration (uint32)
//   PauseDuration (uint32)
//   SampleInterval (uint8)
static dc_status_t traverse_header_fields(suunto_eonsteel_parser_t *eon,
                                          const struct type_desc *desc,
                                          const unsigned char *data, int len)
{
	const char *name = desc->desc + strlen("sml.DeviceLog.Header.");

	if (!strncmp(name, "Diving.", 7))
		return traverse_diving_fields(eon, desc, data, len);

	if (!strcmp(name, "Depth.Max")) {
		double d = get_le32_float(data);
		if (d > eon->cache.MAXDEPTH)
			DC_ASSIGN_FIELD(eon->cache, MAXDEPTH, d);
		return DC_STATUS_SUCCESS;
	}
	if (!strcmp(name, "DateTime"))
		return dc_field_add_string(&eon->cache, "Dive ID", data);

	return DC_STATUS_SUCCESS;
}

static dc_status_t traverse_dynamic_fields(suunto_eonsteel_parser_t *eon, const struct type_desc *desc, const unsigned char *data, int len)
{
	const char *name = desc->desc;

	if (!strncmp(name, "sml.", 4)) {
		name += 4;
		if (!strncmp(name, "DeviceLog.", 10)) {
			name += 10;
			if (!strncmp(name, "Device.", 7))
				return traverse_device_fields(eon, desc, data, len);
			if (!strncmp(name, "Header.", 7)) {
				return traverse_header_fields(eon, desc, data, len);
			}
		}
	}
	return DC_STATUS_SUCCESS;
}

/*
 * This is a simplified sample parser that only parses the depth and time
 * samples. It also depends on the GRP entries always starting with time/depth,
 * and just stops on anything else.
 */
static int traverse_sample_fields(suunto_eonsteel_parser_t *eon, const struct type_desc *desc, const unsigned char *data, int len)
{
	int i;

	for (i = 0; i < EON_MAX_GROUP; i++) {
		enum eon_sample type = desc->type[i];

		switch (type) {
		case ES_dtime:
			add_time_field(eon, array_uint16_le(data));
			data += 2;
			continue;
		case ES_depth:
			set_depth_field(eon, array_uint16_le(data));
			data += 2;
			continue;
		default:
			break;
		}
		break;
	}
	return 0;
}

static int traverse_fields(unsigned short type, const struct type_desc *desc, const unsigned char *data, unsigned int len, void *user)
{
	suunto_eonsteel_parser_t *eon = (suunto_eonsteel_parser_t *) user;

	// Sample type? Do basic maxdepth and time parsing
	if (desc->type[0])
		traverse_sample_fields(eon, desc, data, len);
	else
		traverse_dynamic_fields(eon, desc, data, len);

	return 0;
}


static void initialize_field_caches(suunto_eonsteel_parser_t *eon)
{
	memset(&eon->cache, 0, sizeof(eon->cache));
	eon->cache.initialized = 1 << DC_FIELD_DIVETIME;

	traverse_data(eon, traverse_fields, eon);

	// The internal time fields are in ms and have to be added up
	// like that. At the end, we translate it back to seconds.
	eon->cache.DIVETIME /= 1000;
}

static void show_descriptor(suunto_eonsteel_parser_t *eon, int nr, struct type_desc *desc)
{
	int i;

	if (!desc->desc)
		return;
	DEBUG(eon->base.context, "Descriptor %d: '%s', size %d bytes", nr, desc->desc, desc->size);
	if (desc->format)
		DEBUG(eon->base.context, "    format '%s'", desc->format);
	if (desc->mod)
		DEBUG(eon->base.context, "    mod '%s'", desc->mod);
	for (i = 0; i < EON_MAX_GROUP; i++) {
		enum eon_sample type = desc->type[i];
		if (!type)
			continue;
		DEBUG(eon->base.context, "    %d: %d (%s)", i, type, desc_type_name(type));
	}
}

static void show_all_descriptors(suunto_eonsteel_parser_t *eon)
{
	for (unsigned int i = 0; i < MAXTYPE; ++i)
		show_descriptor(eon, i, eon->type_desc+i);
}

static dc_status_t
suunto_eonsteel_parser_set_data(dc_parser_t *parser, const unsigned char *data, unsigned int size)
{
	suunto_eonsteel_parser_t *eon = (suunto_eonsteel_parser_t *) parser;

	desc_free(eon->type_desc, MAXTYPE);
	memset(eon->type_desc, 0, sizeof(eon->type_desc));
	initialize_field_caches(eon);
	show_all_descriptors(eon);
	return DC_STATUS_SUCCESS;
}

static dc_status_t
suunto_eonsteel_parser_destroy(dc_parser_t *parser)
{
	suunto_eonsteel_parser_t *eon = (suunto_eonsteel_parser_t *) parser;

	desc_free(eon->type_desc, MAXTYPE);

	return DC_STATUS_SUCCESS;
}

static const dc_parser_vtable_t suunto_eonsteel_parser_vtable = {
	sizeof(suunto_eonsteel_parser_t),
	DC_FAMILY_SUUNTO_EONSTEEL,
	suunto_eonsteel_parser_set_data, /* set_data */
	NULL, /* set_clock */
	NULL, /* set_atmospheric */
	NULL, /* set_density */
	suunto_eonsteel_parser_get_datetime, /* datetime */
	suunto_eonsteel_parser_get_field, /* fields */
	suunto_eonsteel_parser_samples_foreach, /* samples_foreach */
	suunto_eonsteel_parser_destroy /* destroy */
};

dc_status_t
suunto_eonsteel_parser_create(dc_parser_t **out, dc_context_t *context, unsigned int model)
{
	suunto_eonsteel_parser_t *parser = NULL;

	if (out == NULL)
		return DC_STATUS_INVALIDARGS;

	parser = (suunto_eonsteel_parser_t *) dc_parser_allocate (context, &suunto_eonsteel_parser_vtable);
	if (parser == NULL) {
		ERROR (context, "Failed to allocate memory.");
		return DC_STATUS_NOMEMORY;
	}

	memset(&parser->type_desc, 0, sizeof(parser->type_desc));
	memset(&parser->cache, 0, sizeof(parser->cache));

	*out = (dc_parser_t *) parser;

	return DC_STATUS_SUCCESS;
}<|MERGE_RESOLUTION|>--- conflicted
+++ resolved
@@ -76,29 +76,7 @@
 typedef struct suunto_eonsteel_parser_t {
 	dc_parser_t base;
 	struct type_desc type_desc[MAXTYPE];
-<<<<<<< HEAD
 	struct dc_field_cache cache;
-=======
-	// field cache
-	struct {
-		unsigned int initialized;
-		unsigned int divetime;
-		double maxdepth;
-		double avgdepth;
-		unsigned int ngases;
-		dc_gasmix_t gasmix[MAXGASES];
-		dc_salinity_t salinity;
-		double surface_pressure;
-		dc_divemode_t divemode;
-		double lowsetpoint;
-		double highsetpoint;
-		double customsetpoint;
-		dc_tankvolume_t tankinfo[MAXGASES];
-		double tanksize[MAXGASES];
-		double tankworkingpressure[MAXGASES];
-		dc_decomodel_t decomodel;
-	} cache;
->>>>>>> 255a2dbb
 } suunto_eonsteel_parser_t;
 
 typedef int (*eon_data_cb_t)(unsigned short type, const struct type_desc *desc, const unsigned char *data, unsigned int len, void *user);
@@ -1070,15 +1048,6 @@
 			if (fabs(tank->volume - rint(tank->volume)) > 0.001)
 				tank->type += DC_TANKINFO_IMPERIAL - DC_TANKINFO_METRIC;
 		}
-<<<<<<< HEAD
-=======
-		break;
-	case DC_FIELD_DECOMODEL:
-		field_value(value, eon->cache.decomodel);
-		break;
-	default:
-		return DC_STATUS_UNSUPPORTED;
->>>>>>> 255a2dbb
 	}
 
 	return dc_field_get(&eon->cache, type, flags, value);
@@ -1351,17 +1320,8 @@
 		return dc_field_add_string(&eon->cache, "Deco algorithm", data);
 
 	if (!strcmp(name, "DiveMode")) {
-<<<<<<< HEAD
 		if (!strncmp((const char *)data, "CCR", 3)) {
 			DC_ASSIGN_FIELD(eon->cache, DIVEMODE, DC_DIVEMODE_CCR);
-=======
-		if (!strncmp((const char *)data, "Air", 3) || !strncmp((const char *)data, "Nitrox", 6)) {
-			eon->cache.divemode = DC_DIVEMODE_OC;
-			eon->cache.initialized |= 1 << DC_FIELD_DIVEMODE;
-		} else if (!strncmp((const char *)data, "CCR", 3)) {
-			eon->cache.divemode = DC_DIVEMODE_CCR;
-			eon->cache.initialized |= 1 << DC_FIELD_DIVEMODE;
->>>>>>> 255a2dbb
 		}
 		return dc_field_add_string(&eon->cache, "Dive Mode", data);
 	}
@@ -1371,20 +1331,6 @@
 		int val = *(signed char *)data;
 
 		return dc_field_add_string_fmt(&eon->cache, "Personal Adjustment", "P%d", val);
-	}
-
-	if (!strcmp(name, "Algorithm")) {
-		if (!strcmp((const char *)data, "Suunto Fused RGBM")) {
-			eon->cache.decomodel.type = DC_DECOMODEL_RGBM;
-			eon->cache.initialized |= 1 << DC_FIELD_DECOMODEL;
-		}
-		return 0;
-	}
-
-	if (!strcmp(name, "Conservatism")) {
-		eon->cache.decomodel.conservatism = *(const signed char *)data;
-		eon->cache.initialized |= 1 << DC_FIELD_DECOMODEL;
-		return 0;
 	}
 
 	if (!strcmp(name, "LowSetPoint")) {
