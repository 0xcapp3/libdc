/*
 * libdivecomputer
 *
 * Copyright (C) 2014 Linus Torvalds
 *
 * This library is free software; you can redistribute it and/or
 * modify it under the terms of the GNU Lesser General Public
 * License as published by the Free Software Foundation; either
 * version 2.1 of the License, or (at your option) any later version.
 *
 * This library is distributed in the hope that it will be useful,
 * but WITHOUT ANY WARRANTY; without even the implied warranty of
 * MERCHANTABILITY or FITNESS FOR A PARTICULAR PURPOSE.  See the GNU
 * Lesser General Public License for more details.
 *
 * You should have received a copy of the GNU Lesser General Public
 * License along with this library; if not, write to the Free Software
 * Foundation, Inc., 51 Franklin Street, Fifth Floor, Boston,
 * MA 02110-1301 USA
 */

#include <stdlib.h>
#include <string.h>
#include <stdio.h>
#include <ctype.h>
#include <math.h>
#include <stdarg.h>

/* Wow. MSC is truly crap */
#ifdef _MSC_VER
#define snprintf _snprintf
#define vsnprintf _vsnprintf
#endif

#include <libdivecomputer/suunto_eonsteel.h>

#include "context-private.h"
#include "parser-private.h"
#include "array.h"

#ifdef _MSC_VER
#define strcasecmp _stricmp
#if _MSC_VER < 1800
// The rint() function is only available in MSVC 2013 and later
// versions. Our replacement macro isn't entirely correct, because the
// rounding rules for halfway cases are slightly different (away from
// zero vs to even). But for our use-case, that's not a problem.
#define rint(x) ((x) >= 0.0 ? floor((x) + 0.5): ceil((x) - 0.5))
#endif
#endif

#define C_ARRAY_SIZE(a) (sizeof(a) / sizeof(*(a)))

enum eon_sample {
	ES_none = 0,
	ES_dtime,		// duint16,precision=3 (time delta in ms)
	ES_depth,		// uint16,precision=2,nillable=65535 (depth in cm)
	ES_temp,		// int16,precision=2,nillable=-3000 (temp in deci-Celsius)
	ES_ndl,			// int16,nillable=-1 (ndl in minutes)
	ES_ceiling,		// uint16,precision=2,nillable=65535 (ceiling in cm)
	ES_tts,			// uint16,nillable=65535 (time to surface)
	ES_heading,		// uint16,precision=4,nillable=65535 (heading in degrees)
	ES_abspressure,		// uint16,precision=0,nillable=65535 (abs presure in centibar)
	ES_gastime,		// int16,nillable=-1 (remaining gas time in minutes)
	ES_ventilation,		// uint16,precision=6,nillable=65535 ("x/6000000,x"? No idea)
	ES_gasnr,		// uint8
	ES_pressure,		// uint16,nillable=65535 (cylinder pressure in centibar)
	ES_state,		// enum:0=Wet Outside,1=Below Wet Activation Depth,2=Below Surface,3=Dive Active,4=Surface Calculation,5=Tank pressure available,6=Closed Circuit Mode
	ES_state_active,	// bool
	ES_notify,		// enum:0=NoFly Time,1=Depth,2=Surface Time,3=Tissue Level,4=Deco,5=Deco Window,6=Safety Stop Ahead,7=Safety Stop,8=Safety Stop Broken,9=Deep Stop Ahead,10=Deep Stop,11=Dive Time,12=Gas Available,13=SetPoint Switch,14=Diluent Hypoxia,15=Air Time,16=Tank Pressure
	ES_notify_active,	// bool
	ES_warning,		// enum:0=ICD Penalty,1=Deep Stop Penalty,2=Mandatory Safety Stop,3=OTU250,4=OTU300,5=CNS80%,6=CNS100%,7=Max.Depth,8=Air Time,9=Tank Pressure,10=Safety Stop Broken,11=Deep Stop Broken,12=Ceiling Broken,13=PO2 High
	ES_warning_active,	// bool
	ES_alarm,
	ES_alarm_active,
	ES_gasswitch,		// uint16
	ES_setpoint_type,	// enum:0=Low,1=High,2=Custom
	ES_setpoint_po2,	// uint32
	ES_setpoint_automatic,	// bool
	ES_bookmark,
};

#define EON_MAX_GROUP 16

struct type_desc {
	const char *desc, *format, *mod;
	unsigned int size;
	enum eon_sample type[EON_MAX_GROUP];
};

#define MAXTYPE 512
#define MAXGASES 16
#define MAXSTRINGS 32

typedef struct suunto_eonsteel_parser_t {
	dc_parser_t base;
	struct type_desc type_desc[MAXTYPE];
	// field cache
	struct {
		unsigned int initialized;
		unsigned int divetime;
		double maxdepth;
		double avgdepth;
		unsigned int ngases;
		dc_gasmix_t gasmix[MAXGASES];
		dc_salinity_t salinity;
		double surface_pressure;
		dc_divemode_t divemode;
		double lowsetpoint;
		double highsetpoint;
		double customsetpoint;
		dc_field_string_t strings[MAXSTRINGS];
		dc_tankinfo_t tankinfo[MAXGASES];
		double tanksize[MAXGASES];
		double tankworkingpressure[MAXGASES];
	} cache;
} suunto_eonsteel_parser_t;

typedef int (*eon_data_cb_t)(unsigned short type, const struct type_desc *desc, const unsigned char *data, int len, void *user);

static const struct {
	const char *name;
	enum eon_sample type;
} type_translation[] = {
	{ "+Time",				ES_dtime },
	{ "Depth",				ES_depth },
	{ "Temperature",			ES_temp },
	{ "NoDecTime",				ES_ndl },
	{ "Ceiling",				ES_ceiling },
	{ "TimeToSurface",			ES_tts },
	{ "Heading",				ES_heading },
	{ "DeviceInternalAbsPressure",		ES_abspressure },
	{ "GasTime",				ES_gastime },
	{ "Ventilation",			ES_ventilation },
	{ "Cylinders+Cylinder.GasNumber",	ES_gasnr },
	{ "Cylinders.Cylinder.Pressure",	ES_pressure },
	{ "Events+State.Type",			ES_state },
	{ "Events.State.Active",		ES_state_active },
	{ "Events+Notify.Type",			ES_notify },
	{ "Events.Notify.Active",		ES_notify_active },
	{ "Events+Warning.Type",		ES_warning },
	{ "Events.Warning.Active",		ES_warning_active },
	{ "Events+Alarm.Type",			ES_alarm },
	{ "Events.Alarm.Active",		ES_alarm_active },
	{ "Events.Bookmark.Name",		ES_bookmark },
	{ "Events.GasSwitch.GasNumber",		ES_gasswitch },
	{ "Events.SetPoint.Type",		ES_setpoint_type },
	{ "Events.Events.SetPoint.PO2",		ES_setpoint_po2 },
	{ "Events.SetPoint.Automatic",		ES_setpoint_automatic },
	{ "Events.DiveTimer.Active",		ES_none },
	{ "Events.DiveTimer.Time",		ES_none },
};

static enum eon_sample lookup_descriptor_type(suunto_eonsteel_parser_t *eon, struct type_desc *desc)
{
	int i;
	const char *name = desc->desc;

	// Not a sample type? Skip it
	if (strncmp(name, "sml.DeviceLog.Samples", 21))
		return ES_none;

	// Skip the common base
	name += 21;

	// We have a "+Sample.Time", which starts a new
	// sample and contains the time delta
	if (!strcmp(name, "+Sample.Time"))
		return ES_dtime;

	// .. the rest should start with ".Sample."
	if (strncmp(name, ".Sample.", 8))
		return ES_none;

	// Skip the ".Sample."
	name += 8;

	// .. and look it up in the table of sample type strings
	for (i = 0; i < C_ARRAY_SIZE(type_translation); i++) {
		if (!strcmp(name, type_translation[i].name))
			return type_translation[i].type;
	}
	return ES_none;
}

static const char *desc_type_name(enum eon_sample type)
{
	int i;
	for (i = 0; i < C_ARRAY_SIZE(type_translation); i++) {
		if (type == type_translation[i].type)
			return type_translation[i].name;
	}
	return "Unknown";
}

static int lookup_descriptor_size(suunto_eonsteel_parser_t *eon, struct type_desc *desc)
{
	const char *format = desc->format;
	unsigned char c;

	if (!format)
		return 0;

	if (!strncmp(format, "bool", 4))
		return 1;
	if (!strncmp(format, "enum", 4))
		return 1;
	if (!strncmp(format, "utf8", 4))
		return 0;

	// find the byte size (eg "float32" -> 4 bytes)
	while ((c = *format) != 0) {
		if (isdigit(c))
			return atoi(format)/8;
		format++;
	}
	return 0;
}

static int fill_in_group_details(suunto_eonsteel_parser_t *eon, struct type_desc *desc)
{
	int subtype = 0;
	const char *grp = desc->desc;

	for (;;) {
		struct type_desc *base;
		char *end;
		long index;

		index = strtol(grp, &end, 10);
		if (index < 0 || index > MAXTYPE || end == grp) {
			ERROR(eon->base.context, "Group type descriptor '%s' does not parse", desc->desc);
			break;
		}
		base = eon->type_desc + index;
		if (!base->desc) {
			ERROR(eon->base.context, "Group type descriptor '%s' has undescribed index %d", desc->desc, index);
			break;
		}
		if (!base->size) {
			ERROR(eon->base.context, "Group type descriptor '%s' uses unsized sub-entry '%s'", desc->desc, base->desc);
			break;
		}
		if (!base->type[0]) {
			ERROR(eon->base.context, "Group type descriptor '%s' has non-enumerated sub-entry '%s'", desc->desc, base->desc);
			break;
		}
		if (base->type[1]) {
			ERROR(eon->base.context, "Group type descriptor '%s' has a recursive group sub-entry '%s'", desc->desc, base->desc);
			break;
		}
		if (subtype >= EON_MAX_GROUP-1) {
			ERROR(eon->base.context, "Group type descriptor '%s' has too many sub-entries", desc->desc);
			break;
		}
		desc->size += base->size;
		desc->type[subtype++] = base->type[0];
		switch (*end) {
		case 0:
			return 0;
		case ',':
			grp = end+1;
			continue;
		default:
			ERROR(eon->base.context, "Group type descriptor '%s' has unparseable index %d", desc->desc, index);
			return -1;
		}
	}
	return -1;
}

/*
 * Here we cache descriptor data so that we don't have
 * to re-parse the string all the time. That way we can
 * do it just once per type.
 *
 * Right now we only bother with the sample descriptors,
 * which all start with "sml.DeviceLog.Samples" (for the
 * base types) or are "GRP" types that are a group of said
 * types and are a set of numbers.
 */
static int fill_in_desc_details(suunto_eonsteel_parser_t *eon, struct type_desc *desc)
{
	if (!desc->desc)
		return 0;

	if (isdigit(desc->desc[0]))
		return fill_in_group_details(eon, desc);

	desc->size = lookup_descriptor_size(eon, desc);
	desc->type[0] = lookup_descriptor_type(eon, desc);
	return 0;
}

static void
desc_free (struct type_desc desc[], unsigned int count)
{
	for (unsigned int i = 0; i < count; ++i) {
		free((void *)desc[i].desc);
		free((void *)desc[i].format);
		free((void *)desc[i].mod);
	}
}

static int record_type(suunto_eonsteel_parser_t *eon, unsigned short type, const char *name, int namelen)
{
	struct type_desc desc;
	const char *next;

	memset(&desc, 0, sizeof(desc));
	do {
		int len;
		char *p;

		next = strchr(name, '\n');
		if (next) {
			len = next - name;
			next++;
		} else {
			len = strlen(name);
			if (!len)
				break;
		}

		if (len < 5 || name[0] != '<' || name[4] != '>') {
			ERROR(eon->base.context, "Unexpected type description: %.*s", len, name);
			return -1;
		}
		p = (char *) malloc(len-4);
		if (!p) {
			ERROR(eon->base.context, "out of memory");
			desc_free(&desc, 1);
			return -1;
		}
		memcpy(p, name+5, len-5);
		p[len-5] = 0;

		// PTH, GRP, FRM, MOD
		switch (name[1]) {
		case 'P':
		case 'G':
			desc.desc = p;
			break;
		case 'F':
			desc.format = p;
			break;
		case 'M':
			desc.mod = p;
			break;
		default:
			ERROR(eon->base.context, "Unknown type descriptor: %.*s", len, name);
			desc_free(&desc, 1);
			free(p);
			return -1;
		}
	} while ((name = next) != NULL);

	if (type > MAXTYPE) {
		ERROR(eon->base.context, "Type out of range (%04x: '%s' '%s' '%s')",
			type,
			desc.desc ? desc.desc : "",
			desc.format ? desc.format : "",
			desc.mod ? desc.mod : "");
		desc_free(&desc, 1);
		return -1;
	}

	fill_in_desc_details(eon, &desc);

	desc_free(eon->type_desc + type, 1);
	eon->type_desc[type] = desc;
	return 0;
}

static int traverse_entry(suunto_eonsteel_parser_t *eon, const unsigned char *p, int len, eon_data_cb_t callback, void *user)
{
	const unsigned char *name, *data, *end, *last, *one_past_end = p + len;
	int textlen, type;
	int rc;

	// First two bytes: zero and text length
	if (p[0]) {
		HEXDUMP(eon->base.context, DC_LOGLEVEL_DEBUG, "next", p, 8);
		ERROR(eon->base.context, "Bad dive entry (%02x)", p[0]);
		return -1;
	}
	textlen = p[1];

	name = p + 2;
	if (textlen == 0xff) {
		textlen = array_uint32_le(name);
		name += 4;
	}

	// Two bytes of 'type' followed by the name/descriptor, followed by the data
	data = name + textlen;
	type = array_uint16_le(name);
	name += 2;

	if (*name != '<') {
		HEXDUMP(eon->base.context, DC_LOGLEVEL_DEBUG, "bad", p, 16);
		return -1;
	}

	record_type(eon, type, (const char *) name, textlen-3);

	end = data;
	last = data;
	while (end < one_past_end && *end) {
		const unsigned char *begin = end;
		unsigned int type = *end++;
		unsigned int len;
		if (type == 0xff) {
			type = array_uint16_le(end);
			end += 2;
		}
		len = *end++;

		// I've never actually seen this case yet..
		// Just assuming from the other cases.
		if (len == 0xff) {
			HEXDUMP(eon->base.context, DC_LOGLEVEL_DEBUG, "len-ff", end, 8);
			len = array_uint32_le(end);
			end += 4;
		}

		if (type > MAXTYPE || !eon->type_desc[type].desc) {
			HEXDUMP(eon->base.context, DC_LOGLEVEL_DEBUG, "last", last, 16);
			HEXDUMP(eon->base.context, DC_LOGLEVEL_DEBUG, "this", begin, 16);
		} else {
			rc = callback(type, eon->type_desc+type, end, len, user);
			if (rc < 0)
				return rc;
		}

		last = begin;
		end += len;
	}

	return end - p;
}

static int traverse_data(suunto_eonsteel_parser_t *eon, eon_data_cb_t callback, void *user)
{
	const unsigned char *data = eon->base.data;
	int len = eon->base.size;

	// Dive files start with "SBEM" and four NUL characters
	// Additionally, we've prepended the time as an extra
	// 4-byte pre-header
	if (len < 12 || memcmp(data+4, "SBEM", 4))
		return 0;

	data += 12;
	len -= 12;

	while (len > 4) {
		int i = traverse_entry(eon, data, len, callback, user);
		if (i < 0)
			return 1;
		len -= i;
		data += i;
	}
	return 0;
}

struct sample_data {
	suunto_eonsteel_parser_t *eon;
	dc_sample_callback_t callback;
	void *userdata;
	unsigned int time;
	const char *state_type, *notify_type;
	const char *warning_type, *alarm_type;

	/* We gather up deco and cylinder pressure information */
	int gasnr;
	int tts, ndl;
	double ceiling;
};

static void sample_time(struct sample_data *info, unsigned short time_delta)
{
	dc_sample_value_t sample = {0};

	info->time += time_delta;
	sample.time = info->time / 1000;
	if (info->callback) info->callback(DC_SAMPLE_TIME, sample, info->userdata);
}

static void sample_depth(struct sample_data *info, unsigned short depth)
{
	dc_sample_value_t sample = {0};

	if (depth == 0xffff)
		return;

	sample.depth = depth / 100.0;
	if (info->callback) info->callback(DC_SAMPLE_DEPTH, sample, info->userdata);
}

static void sample_temp(struct sample_data *info, short temp)
{
	dc_sample_value_t sample = {0};

	if (temp < -3000)
		return;

	sample.temperature = temp / 10.0;
	if (info->callback) info->callback(DC_SAMPLE_TEMPERATURE, sample, info->userdata);
}

static void sample_ndl(struct sample_data *info, short ndl)
{
	dc_sample_value_t sample = {0};

	info->ndl = ndl;
	if (ndl < 0)
		return;

	sample.deco.type = DC_DECO_NDL;
	sample.deco.time = ndl;
	if (info->callback) info->callback(DC_SAMPLE_DECO, sample, info->userdata);
}

static void sample_tts(struct sample_data *info, unsigned short tts)
{
	if (tts != 0xffff)
		info->tts = tts;
}

static void sample_ceiling(struct sample_data *info, unsigned short ceiling)
{
	if (ceiling != 0xffff)
		info->ceiling = ceiling / 100.0;
}

static void sample_heading(struct sample_data *info, unsigned short heading)
{
	dc_sample_value_t sample = {0};

	if (heading == 0xffff)
		return;

	sample.event.type = SAMPLE_EVENT_HEADING;
	sample.event.value = heading;
	if (info->callback) info->callback(DC_SAMPLE_EVENT, sample, info->userdata);
}

static void sample_abspressure(struct sample_data *info, unsigned short pressure)
{
}

static void sample_gastime(struct sample_data *info, short gastime)
{
	dc_sample_value_t sample = {0};

	if (gastime < 0)
		return;

	// Hmm. We have no good way to report airtime remaining
}

/*
 * Per-sample "ventilation" data.
 *
 * It's described as:
 *   - "uint16,precision=6,nillable=65535"
 *   - "x/6000000,x"
 */
static void sample_ventilation(struct sample_data *info, unsigned short unk)
{
}

static void sample_gasnr(struct sample_data *info, unsigned char idx)
{
	info->gasnr = idx;
}

static void sample_pressure(struct sample_data *info, unsigned short pressure)
{
	dc_sample_value_t sample = {0};

	if (pressure == 0xffff)
		return;

	sample.pressure.tank = info->gasnr-1;
	sample.pressure.value = pressure / 100.0;
	if (info->callback) info->callback(DC_SAMPLE_PRESSURE, sample, info->userdata);
}

static void sample_bookmark_event(struct sample_data *info, unsigned short idx)
{
	dc_sample_value_t sample = {0};

	sample.event.type = SAMPLE_EVENT_BOOKMARK;
	sample.event.value = idx;

	if (info->callback) info->callback(DC_SAMPLE_EVENT, sample, info->userdata);
}

static void sample_gas_switch_event(struct sample_data *info, unsigned short idx)
{
	suunto_eonsteel_parser_t *eon = info->eon;
	dc_sample_value_t sample = {0};

	if (idx < 1 || idx > eon->cache.ngases)
		return;

	sample.gasmix = idx - 1;
	if (info->callback) info->callback(DC_SAMPLE_GASMIX, sample, info->userdata);
<<<<<<< HEAD

#ifdef ENABLE_DEPRECATED
	unsigned int o2 = 100 * eon->cache.gasmix[idx-1].oxygen;
	unsigned int he = 100 * eon->cache.gasmix[idx-1].helium;
	sample.event.type = SAMPLE_EVENT_GASCHANGE2;
	sample.event.time = 0;
	sample.event.flags = idx;
	sample.event.value = o2 | (he << 16);

	if (info->callback) info->callback(DC_SAMPLE_EVENT, sample, info->userdata);
#endif
=======
>>>>>>> 6c356604
}

/*
 * Look up the string from an enumeration.
 *
 * Enumerations have the enum values in the "format" string,
 * and all start with "enum:" followed by a comma-separated list
 * of enumeration values and strings. Example:
 *
 * "enum:0=NoFly Time,1=Depth,2=Surface Time,3=..."
 */
static const char *lookup_enum(const struct type_desc *desc, unsigned char value)
{
	const char *str = desc->format;
	unsigned char c;

	if (!str)
		return NULL;
	if (strncmp(str, "enum:", 5))
		return NULL;
	str += 5;

	while ((c = *str) != 0) {
		unsigned char n;
		const char *begin, *end;
		char *ret;

		str++;
		if (!isdigit(c))
			continue;
		n = c - '0';

		// We only handle one or two digits
		if (isdigit(*str)) {
			n = n*10 + *str - '0';
			str++;
		}

		begin = end = str;
		while ((c = *str) != 0) {
			str++;
			if (c == ',')
				break;
			end = str;
		}

		// Verify that it has the 'n=string' format and skip the equals sign
		if (*begin != '=')
			continue;
		begin++;

		// Is it the value we're looking for?
		if (n != value)
			continue;

		ret = (char *)malloc(end - begin + 1);
		if (!ret)
			break;

		memcpy(ret, begin, end-begin);
		ret[end-begin] = 0;
		return ret;
	}
	return NULL;
}

/*
 * The EON Steel has four different sample events: "state", "notification",
 * "warning" and "alarm". All end up having two fields: type and a boolean value.
 */
static void sample_event_state_type(const struct type_desc *desc, struct sample_data *info, unsigned char type)
{
	info->state_type = lookup_enum(desc, type);
}

static void sample_event_state_value(const struct type_desc *desc, struct sample_data *info, unsigned char value)
{
	dc_sample_value_t sample = {0};
	const char *name;

	name = info->state_type;
	if (!name)
		return;

	sample.event.type = SAMPLE_EVENT_STRING;
	sample.event.name = name;
	sample.event.flags = value ? SAMPLE_FLAGS_BEGIN : SAMPLE_FLAGS_END;
	sample.event.flags |= 1 << SAMPLE_FLAGS_SEVERITY_SHIFT;

	if (info->callback) info->callback(DC_SAMPLE_EVENT, sample, info->userdata);
}

static void sample_event_notify_type(const struct type_desc *desc, struct sample_data *info, unsigned char type)
{
	info->notify_type = lookup_enum(desc, type);
}

static void sample_event_notify_value(const struct type_desc *desc, struct sample_data *info, unsigned char value)
{
	dc_sample_value_t sample = {0};
	const char *name;

	name = info->notify_type;
	if (!name)
		return;

	sample.event.type = SAMPLE_EVENT_STRING;
	sample.event.name = name;
	sample.event.flags = value ? SAMPLE_FLAGS_BEGIN : SAMPLE_FLAGS_END;
	sample.event.flags |= 2 << SAMPLE_FLAGS_SEVERITY_SHIFT;

	if (info->callback) info->callback(DC_SAMPLE_EVENT, sample, info->userdata);
}


static void sample_event_warning_type(const struct type_desc *desc, struct sample_data *info, unsigned char type)
{
	info->warning_type = lookup_enum(desc, type);
}

static void sample_event_warning_value(const struct type_desc *desc, struct sample_data *info, unsigned char value)
{
	dc_sample_value_t sample = {0};
	const char *name;

	name = info->warning_type;
	if (!name)
		return;

	sample.event.type = SAMPLE_EVENT_STRING;
	sample.event.name = name;
	sample.event.flags = value ? SAMPLE_FLAGS_BEGIN : SAMPLE_FLAGS_END;
	sample.event.flags |= 3 << SAMPLE_FLAGS_SEVERITY_SHIFT;

	if (info->callback) info->callback(DC_SAMPLE_EVENT, sample, info->userdata);
}

static void sample_event_alarm_type(const struct type_desc *desc, struct sample_data *info, unsigned char type)
{
	info->alarm_type = lookup_enum(desc, type);
}


static void sample_event_alarm_value(const struct type_desc *desc, struct sample_data *info, unsigned char value)
{
	const char *name;
	dc_sample_value_t sample = {0};

	name = info->alarm_type;
	if (!name)
		return;

	sample.event.type = SAMPLE_EVENT_STRING;
	sample.event.name = name;
	sample.event.flags = value ? SAMPLE_FLAGS_BEGIN : SAMPLE_FLAGS_END;
	sample.event.flags |= 4 << SAMPLE_FLAGS_SEVERITY_SHIFT;

	if (info->callback) info->callback(DC_SAMPLE_EVENT, sample, info->userdata);
}

// enum:0=Low,1=High,2=Custom
static void sample_setpoint_type(const struct type_desc *desc, struct sample_data *info, unsigned char value)
{
	dc_sample_value_t sample = {0};
	const char *type = lookup_enum(desc, value);

	if (!type) {
		DEBUG(info->eon->base.context, "sample_setpoint_type(%u) did not match anything in %s", value, desc->format);
		return;
	}

	if (!strcasecmp(type, "Low"))
		sample.ppo2 = info->eon->cache.lowsetpoint;
	else if (!strcasecmp(type, "High"))
		sample.ppo2 = info->eon->cache.highsetpoint;
	else if (!strcasecmp(type, "Custom"))
		sample.ppo2 = info->eon->cache.customsetpoint;
	else {
		DEBUG(info->eon->base.context, "sample_setpoint_type(%u) unknown type '%s'", value, type);
		return;
	}

	if (info->callback) info->callback(DC_SAMPLE_SETPOINT, sample, info->userdata);
}

// uint32
static void sample_setpoint_po2(struct sample_data *info, unsigned int pressure)
{
	// I *think* this just sets the custom SP, and then
	// we'll get a setpoint_type(2) later.
	info->eon->cache.customsetpoint = pressure / 100000.0;	// Pascal to bar
}

static void sample_setpoint_automatic(struct sample_data *info, unsigned char value)
{
	DEBUG(info->eon->base.context, "sample_setpoint_automatic(%u)", value);
}

static int handle_sample_type(const struct type_desc *desc, struct sample_data *info, enum eon_sample type, const unsigned char *data)
{
	switch (type) {
	case ES_dtime:
		sample_time(info, array_uint16_le(data));
		return 2;

	case ES_depth:
		sample_depth(info, array_uint16_le(data));
		return 2;

	case ES_temp:
		sample_temp(info, array_uint16_le(data));
		return 2;

	case ES_ndl:
		sample_ndl(info, array_uint16_le(data));
		return 2;

	case ES_ceiling:
		sample_ceiling(info, array_uint16_le(data));
		return 2;

	case ES_tts:
		sample_tts(info, array_uint16_le(data));
		return 2;

	case ES_heading:
		sample_heading(info, array_uint16_le(data));
		return 2;

	case ES_abspressure:
		sample_abspressure(info, array_uint16_le(data));
		return 2;

	case ES_gastime:
		sample_gastime(info, array_uint16_le(data));
		return 2;

	case ES_ventilation:
		sample_ventilation(info, array_uint16_le(data));
		return 2;

	case ES_gasnr:
		sample_gasnr(info, *data);
		return 1;

	case ES_pressure:
		sample_pressure(info, array_uint16_le(data));
		return 2;

	case ES_state:
		sample_event_state_type(desc, info, data[0]);
		return 1;

	case ES_state_active:
		sample_event_state_value(desc, info, data[0]);
		return 1;

	case ES_notify:
		sample_event_notify_type(desc, info, data[0]);
		return 1;

	case ES_notify_active:
		sample_event_notify_value(desc, info, data[0]);
		return 1;

	case ES_warning:
		sample_event_warning_type(desc, info, data[0]);
		return 1;

	case ES_warning_active:
		sample_event_warning_value(desc, info, data[0]);
		return 1;

	case ES_alarm:
		sample_event_alarm_type(desc, info, data[0]);
		return 1;

	case ES_alarm_active:
		sample_event_alarm_value(desc, info, data[0]);
		return 1;

	case ES_bookmark:
		sample_bookmark_event(info, array_uint16_le(data));
		return 2;

	case ES_gasswitch:
		sample_gas_switch_event(info, array_uint16_le(data));
		return 2;

	case ES_setpoint_type:
		sample_setpoint_type(desc, info, data[0]);
		return 1;

	case ES_setpoint_po2:
		sample_setpoint_po2(info, array_uint32_le(data));
		return 4;

	case ES_setpoint_automatic:	// bool
		sample_setpoint_automatic(info, data[0]);
		return 1;

	default:
		return 0;
	}
}

static int traverse_samples(unsigned short type, const struct type_desc *desc, const unsigned char *data, int len, void *user)
{
	struct sample_data *info = (struct sample_data *) user;
	suunto_eonsteel_parser_t *eon = info->eon;
	int i, used = 0;

	if (desc->size > len)
		ERROR(eon->base.context, "Got %d bytes of data for '%s' that wants %d bytes", len, desc->desc, desc->size);

	info->ndl = -1;
	info->tts = 0;
	info->ceiling = 0.0;

	for (i = 0; i < EON_MAX_GROUP; i++) {
		enum eon_sample type = desc->type[i];
		int bytes = handle_sample_type(desc, info, type, data);

		if (!bytes)
			break;
		if (bytes > len) {
			ERROR(eon->base.context, "Wanted %d bytes of data, only had %d bytes ('%s' idx %d)", bytes, len, desc->desc, i);
			break;
		}
		data += bytes;
		len -= bytes;
		used += bytes;
	}

	if (info->ndl < 0 && (info->tts || info->ceiling)) {
		dc_sample_value_t sample = {0};

		sample.deco.type = DC_DECO_DECOSTOP;
		sample.deco.time = info->tts;
		sample.deco.depth = info->ceiling;
		if (info->callback) info->callback(DC_SAMPLE_DECO, sample, info->userdata);
	}

	// Warn if there are left-over bytes for something we did use part of
	if (used && len)
		ERROR(eon->base.context, "Entry for '%s' had %d bytes, only used %d", desc->desc, len+used, used);
	return 0;
}

static dc_status_t
suunto_eonsteel_parser_samples_foreach(dc_parser_t *abstract, dc_sample_callback_t callback, void *userdata)
{
	suunto_eonsteel_parser_t *eon = (suunto_eonsteel_parser_t *) abstract;
	struct sample_data data = { eon, callback, userdata, 0 };

	traverse_data(eon, traverse_samples, &data);
	return DC_STATUS_SUCCESS;
}

static dc_status_t get_string_field(suunto_eonsteel_parser_t *eon, unsigned idx, dc_field_string_t *value)
{
	if (idx < MAXSTRINGS) {
		dc_field_string_t *res = eon->cache.strings+idx;
		if (res->desc && res->value) {
			*value = *res;
			return DC_STATUS_SUCCESS;
		}

	}
	return DC_STATUS_UNSUPPORTED;
}

// Ugly define thing makes the code much easier to read
// I'd love to use __typeof__, but that's a gcc'ism
#define field_value(p, set) \
	memcpy((p), &(set), sizeof(set))

static dc_status_t
suunto_eonsteel_parser_get_field(dc_parser_t *parser, dc_field_type_t type, unsigned int flags, void *value)
{
	dc_tank_t *tank = (dc_tank_t *) value;

	suunto_eonsteel_parser_t *eon = (suunto_eonsteel_parser_t *)parser;

	if (!(eon->cache.initialized & (1 << type)))
		return DC_STATUS_UNSUPPORTED;

	switch (type) {
	case DC_FIELD_DIVETIME:
		field_value(value, eon->cache.divetime);
		break;
	case DC_FIELD_MAXDEPTH:
		field_value(value, eon->cache.maxdepth);
		break;
	case DC_FIELD_AVGDEPTH:
		field_value(value, eon->cache.avgdepth);
		break;
	case DC_FIELD_GASMIX_COUNT:
	case DC_FIELD_TANK_COUNT:
		field_value(value, eon->cache.ngases);
		break;
	case DC_FIELD_GASMIX:
		if (flags >= MAXGASES)
			return DC_STATUS_UNSUPPORTED;
		field_value(value, eon->cache.gasmix[flags]);
		break;
	case DC_FIELD_SALINITY:
		field_value(value, eon->cache.salinity);
		break;
	case DC_FIELD_ATMOSPHERIC:
		field_value(value, eon->cache.surface_pressure);
		break;
	case DC_FIELD_DIVEMODE:
		field_value(value, eon->cache.divemode);
		break;
	case DC_FIELD_TANK:
		/*
		 * Sadly it seems that the EON Steel doesn't tell us whether
		 * we get imperial or metric data - the only indication is
		 * that metric is (at least so far) always whole liters
		 */
		tank->volume = eon->cache.tanksize[flags];
		tank->gasmix = flags;

		/*
		 * The pressure reported is NOT the pressure the user enters.
		 *
		 * So 3000psi turns into 206.700 bar instead of 206.843 bar;
		 * We report it as we get it and let the application figure out
		 * what to do with that
		 */
		tank->workpressure = eon->cache.tankworkingpressure[flags];
		tank->type = eon->cache.tankinfo[flags];

		/*
		 * See if we should call this imperial instead.
		 *
		 * We need to have workpressure and a valid tank. In that case,
		 * a fractional tank size implies imperial.
		 */
		if (tank->workpressure && (tank->type & DC_TANKINFO_METRIC)) {
			if (fabs(tank->volume - rint(tank->volume)) > 0.001)
				tank->type += DC_TANKINFO_IMPERIAL - DC_TANKINFO_METRIC;
		}
		break;
	case DC_FIELD_STRING:
		return get_string_field(eon, flags, (dc_field_string_t *)value);
	default:
		return DC_STATUS_UNSUPPORTED;
	}
	return DC_STATUS_SUCCESS;
}

/*
 * The time of the dive is encoded in the filename,
 * and we've saved it off as the four first bytes
 * of the dive data (in little-endian format).
 */
static dc_status_t
suunto_eonsteel_parser_get_datetime(dc_parser_t *parser, dc_datetime_t *datetime)
{
	if (parser->size < 4)
		return DC_STATUS_UNSUPPORTED;

	dc_datetime_gmtime(datetime, array_uint32_le(parser->data));
	return DC_STATUS_SUCCESS;
}

// time in ms
static void add_time_field(suunto_eonsteel_parser_t *eon, unsigned short time_delta_ms)
{
	eon->cache.divetime += time_delta_ms;
}

// depth in cm
static void set_depth_field(suunto_eonsteel_parser_t *eon, unsigned short d)
{
	if (d != 0xffff) {
		double depth = d / 100.0;
		if (depth > eon->cache.maxdepth)
			eon->cache.maxdepth = depth;
		eon->cache.initialized |= 1 << DC_FIELD_MAXDEPTH;
	}
}

// new gas:
//  "sml.DeviceLog.Header.Diving.Gases+Gas.State"
//
// We eventually need to parse the descriptor for that 'enum type'.
// Two versions so far:
//   "enum:0=Off,1=Primary,2=?,3=Diluent"
//   "enum:0=Off,1=Primary,3=Diluent,4=Oxygen"
//
// We turn that into the DC_TANKINFO data here, but
// initially consider all non-off tanks to me METRIC.
//
// We may later turn the METRIC tank size into IMPERIAL if we
// get a working pressure and non-integral size
static int add_gas_type(suunto_eonsteel_parser_t *eon, const struct type_desc *desc, unsigned char type)
{
	int idx = eon->cache.ngases;
	dc_tankinfo_t tankinfo = DC_TANKINFO_METRIC;
	const char *name;

	if (idx >= MAXGASES)
		return 0;

	eon->cache.ngases = idx+1;
	name = lookup_enum(desc, type);
	if (!name)
		DEBUG(eon->base.context, "Unable to look up gas type %u in %s", type, desc->format);
	else if (!strcasecmp(name, "Diluent"))
		tankinfo |= DC_TANKINFO_CC_DILUENT;
	else if (!strcasecmp(name, "Oxygen"))
		tankinfo |= DC_TANKINFO_CC_O2;
	else if (!strcasecmp(name, "None"))
		tankinfo = DC_TANKVOLUME_NONE;
	else if (strcasecmp(name, "Primary"))
		DEBUG(eon->base.context, "Unknown gas type %u (%s)", type, name);

	eon->cache.tankinfo[idx] = tankinfo;

	eon->cache.initialized |= 1 << DC_FIELD_GASMIX_COUNT;
	eon->cache.initialized |= 1 << DC_FIELD_TANK_COUNT;
	return 0;
}

// "sml.DeviceLog.Header.Diving.Gases.Gas.Oxygen"
// O2 percentage as a byte
static int add_gas_o2(suunto_eonsteel_parser_t *eon, unsigned char o2)
{
	int idx = eon->cache.ngases-1;
	if (idx >= 0)
		eon->cache.gasmix[idx].oxygen = o2 / 100.0;
	eon->cache.initialized |= 1 << DC_FIELD_GASMIX;
	return 0;
}

// "sml.DeviceLog.Header.Diving.Gases.Gas.Helium"
// He percentage as a byte
static int add_gas_he(suunto_eonsteel_parser_t *eon, unsigned char he)
{
	int idx = eon->cache.ngases-1;
	if (idx >= 0)
		eon->cache.gasmix[idx].helium = he / 100.0;
	eon->cache.initialized |= 1 << DC_FIELD_GASMIX;
	return 0;
}

static int add_gas_size(suunto_eonsteel_parser_t *eon, float l)
{
	int idx = eon->cache.ngases-1;
	if (idx >= 0)
		eon->cache.tanksize[idx] = l;
	eon->cache.initialized |= 1 << DC_FIELD_TANK;
	return 0;
}

static int add_gas_workpressure(suunto_eonsteel_parser_t *eon, float wp)
{
	int idx = eon->cache.ngases-1;
	if (idx >= 0)
		eon->cache.tankworkingpressure[idx] = wp;
	return 0;
}

static int add_string(suunto_eonsteel_parser_t *eon, const char *desc, const char *value)
{
	int i;

	eon->cache.initialized |= 1 << DC_FIELD_STRING;
	for (i = 0; i < MAXSTRINGS; i++) {
		dc_field_string_t *str = eon->cache.strings+i;
		if (str->desc)
			continue;
		str->desc = desc;
		str->value = strdup(value);
		break;
	}
	return 0;
}

static int add_string_fmt(suunto_eonsteel_parser_t *eon, const char *desc, const char *fmt, ...)
{
	char buffer[256];
	va_list ap;

	/*
	 * We ignore the return value from vsnprintf, and we
	 * always NUL-terminate the destination buffer ourselves.
	 *
	 * That way we don't have to worry about random bad legacy
	 * implementations.
	 */
	va_start(ap, fmt);
	buffer[sizeof(buffer)-1] = 0;
	(void) vsnprintf(buffer, sizeof(buffer)-1, fmt, ap);
	va_end(ap);

	return add_string(eon, desc, buffer);
}

static float get_le32_float(const unsigned char *src)
{
	union {
		unsigned int val;
		float result;
	} u;

	u.val = array_uint32_le(src);
	return u.result;
}

// "Device" fields are all utf8:
//   Info.BatteryAtEnd
//   Info.BatteryAtStart
//   Info.BSL
//   Info.HW
//   Info.SW
//   Name
//   SerialNumber
static int traverse_device_fields(suunto_eonsteel_parser_t *eon, const struct type_desc *desc,
                                  const unsigned char *data, int len)
{
	const char *name = desc->desc + strlen("sml.DeviceLog.Device.");
	if (!strcmp(name, "SerialNumber"))
		return add_string(eon, "Serial", data);
	if (!strcmp(name, "Info.HW"))
		return add_string(eon, "HW Version", data);
	if (!strcmp(name, "Info.SW"))
		return add_string(eon, "FW Version", data);
	if (!strcmp(name, "Info.BatteryAtStart"))
		return add_string(eon, "Battery at start", data);
	if (!strcmp(name, "Info.BatteryAtEnd"))
		return add_string(eon, "Battery at end", data);
	return 0;
}

// "sml.DeviceLog.Header.Diving.Gases"
//
//   +Gas.State (enum:0=Off,1=Primary,3=Diluent,4=Oxygen)
//   .Gas.Oxygen (uint8,precision=2)
//   .Gas.Helium (uint8,precision=2)
//   .Gas.PO2 (uint32)
//   .Gas.TransmitterID (utf8)
//   .Gas.TankSize (float32,precision=5)
//   .Gas.TankFillPressure (float32,precision=0)
//   .Gas.StartPressure (float32,precision=0)
//   .Gas.EndPressure (float32,precision=0)
//   .Gas.TransmitterStartBatteryCharge (int8,precision=2)
//   .Gas.TransmitterEndBatteryCharge (int8,precision=2)
static int traverse_gas_fields(suunto_eonsteel_parser_t *eon, const struct type_desc *desc,
                               const unsigned char *data, int len)
{
	const char *name = desc->desc + strlen("sml.DeviceLog.Header.Diving.Gases");

	if (!strcmp(name, "+Gas.State"))
		return add_gas_type(eon, desc, data[0]);

	if (!strcmp(name, ".Gas.Oxygen"))
		return add_gas_o2(eon, data[0]);

	if (!strcmp(name, ".Gas.Helium"))
		return add_gas_he(eon, data[0]);

	if (!strcmp(name, ".Gas.TransmitterID"))
		return add_string(eon, "Transmitter ID", data);

	if (!strcmp(name, ".Gas.TankSize"))
		return add_gas_size(eon, get_le32_float(data));

	if (!strcmp(name, ".Gas.TankFillPressure"))
		return add_gas_workpressure(eon, get_le32_float(data));

	// There is a bug with older transmitters, where the transmitter
	// battery charge returns zero. Rather than returning that bogus
	// data, just don't return any battery charge information at all.
	//
	// Make sure to add all non-battery-charge field checks above this
	// test, so that it doesn't trigger for anything else.
	if (!data[0])
		return 0;

	if (!strcmp(name, ".Gas.TransmitterStartBatteryCharge"))
		return add_string_fmt(eon, "Transmitter Battery at start", "%d %%", data[0]);

	if (!strcmp(name, ".Gas.TransmitterEndBatteryCharge"))
		return add_string_fmt(eon, "Transmitter Battery at end", "%d %%", data[0]);

	return 0;
}


// "sml.DeviceLog.Header.Diving."
//
//   SurfaceTime (uint32)
//   NumberInSeries (uint32)
//   Algorithm (utf8)
//   SurfacePressure (uint32)
//   Conservatism (int8)
//   Altitude (uint16)
//   AlgorithmTransitionDepth (uint8)
//   DaysInSeries (uint32)
//   PreviousDiveDepth (float32,precision=2)
//   LowSetPoint (uint32)
//   HighSetPoint (uint32)
//   SwitchHighSetPoint.Enabled (bool)
//   SwitchHighSetPoint.Depth (float32,precision=1)
//   SwitchLowSetPoint.Enabled (bool)
//   SwitchLowSetPoint.Depth (float32,precision=1)
//   StartTissue.CNS (float32,precision=3)
//   StartTissue.OTU (float32)
//   StartTissue.OLF (float32,precision=3)
//   StartTissue.Nitrogen+Pressure (uint32)
//   StartTissue.Helium+Pressure (uint32)
//   StartTissue.RgbmNitrogen (float32,precision=3)
//   StartTissue.RgbmHelium (float32,precision=3)
//   DiveMode (utf8)
//   AlgorithmBottomTime (uint32)
//   AlgorithmAscentTime (uint32)
//   AlgorithmBottomMixture.Oxygen (uint8,precision=2)
//   AlgorithmBottomMixture.Helium (uint8,precision=2)
//   DesaturationTime (uint32)
//   EndTissue.CNS (float32,precision=3)
//   EndTissue.OTU (float32)
//   EndTissue.OLF (float32,precision=3)
//   EndTissue.Nitrogen+Pressure (uint32)
//   EndTissue.Helium+Pressure (uint32)
//   EndTissue.RgbmNitrogen (float32,precision=3)
//   EndTissue.RgbmHelium (float32,precision=3)
static int traverse_diving_fields(suunto_eonsteel_parser_t *eon, const struct type_desc *desc,
                                  const unsigned char *data, int len)
{
	const char *name = desc->desc + strlen("sml.DeviceLog.Header.Diving.");

	if (!strncmp(name, "Gases", 5))
		return traverse_gas_fields(eon, desc, data, len);

	if (!strcmp(name, "SurfacePressure")) {
		unsigned int pressure = array_uint32_le(data); // in SI units - Pascal
		eon->cache.surface_pressure = pressure / 100000.0; // bar
		eon->cache.initialized |= 1 << DC_FIELD_ATMOSPHERIC;
		return 0;
	}

	if (!strcmp(name, "Algorithm"))
		return add_string(eon, "Deco algorithm", data);

	if (!strcmp(name, "DiveMode")) {
		if (!strncmp((const char *)data, "CCR", 3)) {
			eon->cache.divemode = DC_DIVEMODE_CC;
			eon->cache.initialized |= 1 << DC_FIELD_DIVEMODE;
		}
		return add_string(eon, "Dive Mode", data);
	}

	/* Signed byte of conservatism (-2 .. +2) */
	if (!strcmp(name, "Conservatism")) {
		int val = *(signed char *)data;

		return add_string_fmt(eon, "Personal Adjustment", "P%d", val);
	}

	if (!strcmp(name, "LowSetPoint")) {
		unsigned int pressure = array_uint32_le(data); // in SI units - Pascal
		eon->cache.lowsetpoint = pressure / 100000.0; // bar
		return 0;
	}

	if (!strcmp(name, "HighSetPoint")) {
		unsigned int pressure = array_uint32_le(data); // in SI units - Pascal
		eon->cache.highsetpoint = pressure / 100000.0; // bar
		return 0;
	}

	// Time recoded in seconds.
	// Let's just agree to ignore seconds
	if (!strcmp(name, "DesaturationTime")) {
		unsigned int time = array_uint32_le(data) / 60;
		return add_string_fmt(eon, "Desaturation Time", "%d:%02d", time / 60, time % 60);
	}

	if (!strcmp(name, "SurfaceTime")) {
		unsigned int time = array_uint32_le(data) / 60;
		return add_string_fmt(eon, "Surface Time", "%d:%02d", time / 60, time % 60);
	}

	return 0;
}

// "Header" fields are:
//   Activity (utf8)
//   DateTime (utf8)
//   Depth.Avg (float32,precision=2)
//   Depth.Max (float32,precision=2)
//   Diving.*
//   Duration (uint32)
//   PauseDuration (uint32)
//   SampleInterval (uint8)
static int traverse_header_fields(suunto_eonsteel_parser_t *eon, const struct type_desc *desc,
                                  const unsigned char *data, int len)
{
	const char *name = desc->desc + strlen("sml.DeviceLog.Header.");

	if (!strncmp(name, "Diving.", 7))
		return traverse_diving_fields(eon, desc, data, len);

	if (!strcmp(name, "Depth.Max")) {
		double d = get_le32_float(data);
		if (d > eon->cache.maxdepth)
			eon->cache.maxdepth = d;
		return 0;
	}
	if (!strcmp(name, "DateTime"))
		return add_string(eon, "Dive ID", data);

	return 0;
}

static int traverse_dynamic_fields(suunto_eonsteel_parser_t *eon, const struct type_desc *desc, const unsigned char *data, int len)
{
	const char *name = desc->desc;

	if (!strncmp(name, "sml.", 4)) {
		name += 4;
		if (!strncmp(name, "DeviceLog.", 10)) {
			name += 10;
			if (!strncmp(name, "Device.", 7))
				return traverse_device_fields(eon, desc, data, len);
			if (!strncmp(name, "Header.", 7)) {
				return traverse_header_fields(eon, desc, data, len);
			}
		}
	}
	return 0;
}

/*
 * This is a simplified sample parser that only parses the depth and time
 * samples. It also depends on the GRP entries always starting with time/depth,
 * and just stops on anything else.
 */
static int traverse_sample_fields(suunto_eonsteel_parser_t *eon, const struct type_desc *desc, const unsigned char *data, int len)
{
	int i;

	for (i = 0; i < EON_MAX_GROUP; i++) {
		enum eon_sample type = desc->type[i];

		switch (type) {
		case ES_dtime:
			add_time_field(eon, array_uint16_le(data));
			data += 2;
			continue;
		case ES_depth:
			set_depth_field(eon, array_uint16_le(data));
			data += 2;
			continue;
		}
		break;
	}
	return 0;
}

static int traverse_fields(unsigned short type, const struct type_desc *desc, const unsigned char *data, int len, void *user)
{
	suunto_eonsteel_parser_t *eon = (suunto_eonsteel_parser_t *) user;

	// Sample type? Do basic maxdepth and time parsing
	if (desc->type[0])
		traverse_sample_fields(eon, desc, data, len);
	else
		traverse_dynamic_fields(eon, desc, data, len);

	return 0;
}


static void initialize_field_caches(suunto_eonsteel_parser_t *eon)
{
	memset(&eon->cache, 0, sizeof(eon->cache));
	eon->cache.initialized = 1 << DC_FIELD_DIVETIME;

	traverse_data(eon, traverse_fields, eon);

	// The internal time fields are in ms and have to be added up
	// like that. At the end, we translate it back to seconds.
	eon->cache.divetime /= 1000;
}

static void show_descriptor(suunto_eonsteel_parser_t *eon, int nr, struct type_desc *desc)
{
	int i;

	if (!desc->desc)
		return;
	DEBUG(eon->base.context, "Descriptor %d: '%s', size %d bytes", nr, desc->desc, desc->size);
	if (desc->format)
		DEBUG(eon->base.context, "    format '%s'", desc->format);
	if (desc->mod)
		DEBUG(eon->base.context, "    mod '%s'", desc->mod);
	for (i = 0; i < EON_MAX_GROUP; i++) {
		enum eon_sample type = desc->type[i];
		if (!type)
			continue;
		DEBUG(eon->base.context, "    %d: %d (%s)", i, type, desc_type_name(type));
	}
}

static void show_all_descriptors(suunto_eonsteel_parser_t *eon)
{
	for (unsigned int i = 0; i < MAXTYPE; ++i)
		show_descriptor(eon, i, eon->type_desc+i);
}

static dc_status_t
suunto_eonsteel_parser_set_data(dc_parser_t *parser, const unsigned char *data, unsigned int size)
{
	suunto_eonsteel_parser_t *eon = (suunto_eonsteel_parser_t *) parser;

	desc_free(eon->type_desc, MAXTYPE);
	memset(eon->type_desc, 0, sizeof(eon->type_desc));
	initialize_field_caches(eon);
	show_all_descriptors(eon);
	return DC_STATUS_SUCCESS;
}

static dc_status_t
suunto_eonsteel_parser_destroy(dc_parser_t *parser)
{
	suunto_eonsteel_parser_t *eon = (suunto_eonsteel_parser_t *) parser;

	desc_free(eon->type_desc, MAXTYPE);

	return DC_STATUS_SUCCESS;
}

static const dc_parser_vtable_t suunto_eonsteel_parser_vtable = {
	sizeof(suunto_eonsteel_parser_t),
	DC_FAMILY_SUUNTO_EONSTEEL,
	suunto_eonsteel_parser_set_data, /* set_data */
	suunto_eonsteel_parser_get_datetime, /* datetime */
	suunto_eonsteel_parser_get_field, /* fields */
	suunto_eonsteel_parser_samples_foreach, /* samples_foreach */
	suunto_eonsteel_parser_destroy /* destroy */
};

dc_status_t
suunto_eonsteel_parser_create(dc_parser_t **out, dc_context_t *context, unsigned int model)
{
	suunto_eonsteel_parser_t *parser = NULL;

	if (out == NULL)
		return DC_STATUS_INVALIDARGS;

	parser = (suunto_eonsteel_parser_t *) dc_parser_allocate (context, &suunto_eonsteel_parser_vtable);
	if (parser == NULL) {
		ERROR (context, "Failed to allocate memory.");
		return DC_STATUS_NOMEMORY;
	}

	memset(&parser->type_desc, 0, sizeof(parser->type_desc));
	memset(&parser->cache, 0, sizeof(parser->cache));

	*out = (dc_parser_t *) parser;

	return DC_STATUS_SUCCESS;
}<|MERGE_RESOLUTION|>--- conflicted
+++ resolved
@@ -608,20 +608,6 @@
 
 	sample.gasmix = idx - 1;
 	if (info->callback) info->callback(DC_SAMPLE_GASMIX, sample, info->userdata);
-<<<<<<< HEAD
-
-#ifdef ENABLE_DEPRECATED
-	unsigned int o2 = 100 * eon->cache.gasmix[idx-1].oxygen;
-	unsigned int he = 100 * eon->cache.gasmix[idx-1].helium;
-	sample.event.type = SAMPLE_EVENT_GASCHANGE2;
-	sample.event.time = 0;
-	sample.event.flags = idx;
-	sample.event.value = o2 | (he << 16);
-
-	if (info->callback) info->callback(DC_SAMPLE_EVENT, sample, info->userdata);
-#endif
-=======
->>>>>>> 6c356604
 }
 
 /*
