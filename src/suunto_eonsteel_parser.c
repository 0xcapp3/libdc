--- conflicted
+++ resolved
@@ -1147,7 +1147,6 @@
                                           const struct type_desc *desc,
                                           const unsigned char *data, int len)
 {
-<<<<<<< HEAD
 	const char *name = desc->desc + strlen("sml.DeviceLog.Device.");
 	if (!strcmp(name, "SerialNumber"))
 		return dc_field_add_string(&eon->cache, "Serial", data);
@@ -1160,9 +1159,6 @@
 	if (!strcmp(name, "Info.BatteryAtEnd"))
 		return dc_field_add_string(&eon->cache, "Battery at end", data);
 	return DC_STATUS_SUCCESS;
-=======
-	return 0;
->>>>>>> 939470df
 }
 
 // "sml.DeviceLog.Header.Diving.Gases"
