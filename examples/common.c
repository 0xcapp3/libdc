--- conflicted
+++ resolved
@@ -92,11 +92,8 @@
 	{"divecomputereu", DC_FAMILY_TECDIVING_DIVECOMPUTEREU, 0},
 	{"descentmk1",  DC_FAMILY_GARMIN,              0},
 	{"cosmiq",      DC_FAMILY_DEEPBLU,             0},
-<<<<<<< HEAD
 	{"mclean",      DC_FAMILY_MCLEAN_EXTREME,      0},
-=======
-	{"oceans",	DC_FAMILY_OCEANS_S1, 0},
->>>>>>> 8d17c3c0
+	{"oceans",	DC_FAMILY_OCEANS_S1,           0},
 };
 
 static const transport_table_t g_transports[] = {
